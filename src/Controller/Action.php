<?php
/**
 * @file        Controller/Action.php
 *
 * @author      Jamie Carl <jamie@hazaarlabs.com>
 *
 * @copyright   Copyright (c) 2012 Jamie Carl (http://www.hazaarlabs.com)
 */

namespace Hazaar\Controller;

/**
 * @brief       Abstract controller action class
 *
 * @detail      This controller handles actions and responses using views
 */
abstract class Action extends \Hazaar\Controller\Basic {

    public    $view;

    public    $_helper;

    protected $methods       = array();

    private   $stream        = FALSE;

<<<<<<< HEAD
    public function __construct($name, $application) {
=======
    public function __construct($name, \Hazaar\Application $application, $use_app_config = true) {
>>>>>>> 6958a8b6

        parent::__construct($name, $application);

        $this->_helper = new Action\HelperBroker($this);

        if(! $this->view = $this->_helper->addHelper('ViewRenderer'))
            throw new Exception\NoDefaultRenderer();

        if($this->application->config->app->has('layout')) {

            $this->_helper->ViewRenderer->layout($this->application->config->app['layout']);

            if($this->application->config->app->has('favicon'))
                $this->_helper->ViewRenderer->link($this->application->config->app['favicon'], 'shortcut icon');

        }

    }

    public function __registerMethod($name, $callback) {

        if(array_key_exists($name, $this->methods))
            throw new Exception\MethodExists($name);

        $this->methods[$name] = $callback;

        return TRUE;

    }

    public function __call($method, $args) {

        if(array_key_exists($method, $this->methods))
            return call_user_func_array($this->methods[$method], $args);

        throw new Exception\MethodNotFound(get_class($this), $method);

    }

    public function __get($plugin) {

        throw new \Exception('Controller plugins not supported yet.  Called: ' . $plugin);

        if(array_key_exists($plugin, $this->plugins))
            return $this->plugins[$plugin];

        return NULL;

    }

    public function __run() {

        $response = parent::__runAction();

        if($this->stream)
            return new Response\Stream($response);

        if(!$response instanceof Response) {

            if($response === NULL) {

                $response = new Response\Html();

                /*
                 * Execute the action helpers.  These are responsible for actually rendering any views.
                 */
                $this->_helper->execAllHelpers($this, $response);

                $response->enableTidy($this->application->config->app->get('tidy', false));

            }elseif(is_string($response)){

                $response = new Response\Text($response);

            }elseif($response instanceof \Hazaar\Html\Element){

                $html = new Response\Html();

                $html->setContent($response);

                $response = $html;

            }elseif($response instanceof \Hazaar\File){

                $response = new Response\File($response);

            }else{

                $response = new Response\Json($response);

            }

        }

        $this->cacheResponse($response);

        $response->setController($this);

        return $response;

    }

    public function stream($value) {

        if(! headers_sent()) {

            if(count(ob_get_status()) > 0)
                ob_end_clean();

            header('Content-Type: application/octet-stream;charset=ISO-8859-1');

            header('Content-Encoding: none');

            header("Cache-Control: no-cache, must-revalidate");

            header("Pragma: no-cache");

            header('X-Accel-Buffering: no');

            header('X-Response-Type: stream');

            flush();

            $this->stream = TRUE;

            ob_implicit_flush();

        }

        $type = 's';

        if(is_array($value)){

            $value = json_encode($value);

            $type = 'a';

        }

        echo dechex(strlen($value)) . "\0" . $type . $value;

        return TRUE;

    }

}<|MERGE_RESOLUTION|>--- conflicted
+++ resolved
@@ -24,11 +24,7 @@
 
     private   $stream        = FALSE;
 
-<<<<<<< HEAD
-    public function __construct($name, $application) {
-=======
     public function __construct($name, \Hazaar\Application $application, $use_app_config = true) {
->>>>>>> 6958a8b6
 
         parent::__construct($name, $application);
 
