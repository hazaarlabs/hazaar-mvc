<?php

namespace Hazaar\File;

define('HZ_SYNC_DIR', 1);

define('HZ_SYNC_DIR_COMPLETE', 2);

define('HZ_SYNC_FILE', 3);

define('HZ_SYNC_FILE_UPDATE', 4);

define('HZ_SYNC_FILE_COMPLETE', 5);

define('HZ_SYNC_ERROR', 6);

class Dir implements _Interface {

    protected $path;

    protected $backend;

    protected $manager;

    protected $files;

    protected $allow_hidden = FALSE;

    protected $__media_uri;

    protected $relative_path;

    function __construct($path, Manager $manager = null, $relative_path = null) {

<<<<<<< HEAD
        if(!is_string($path))
            throw new \Exception('Invalid path specification');

        if(!$manager)
=======
        if($path instanceof \Hazaar\File)
            $manager = $path->getManager();
        elseif(!$manager)
>>>>>>> 66f00407
            $manager = new Manager();

        $this->manager = $manager;

        $this->path = $this->manager->fixPath($path);

        if($relative_path)
            $this->relative_path = rtrim(str_replace('\\', '/', $relative_path), '/');

    }

    public function backend(){

        return strtolower((new \ReflectionClass($this->manager))->getShortName());

    }

    public function getBackend(){

        return $this->manager;

    }

    public function getManager(){

        return $this->manager;

    }

    public function set_meta($values) {

        return $this->manager->set_meta($this->path, $values);

    }

    public function get_meta($key = NULL) {

        return $this->manager->get_meta($this->path, $key);

    }

    public function toString(){

        return $this->path();

    }

    public function __toString(){

        return $this->toString();

    }

    public function path($suffix = NULL) {

        return $this->path . ($suffix ? '/' . $suffix : '');

    }

    public function fullpath($suffix = null){

        return $this->path($suffix);

    }

    /**
     * Get the relative path of the directory.
     *
     * If the file was returned from a [[Hazaar\File\Dir]] object, then it will have a stored
     * relative path.  Otherwise any file/path can be provided in the form of another [[Hazaar\File\\
     * object, [[Hazaar\File\Dir]] object, or string path, and the relative path to the file will
     * be returned.
     *
     * @param mixed $path Optional path to use as the relative path.
     *
     * @return boolean|string The relative path.  False when $path is not valid
     */
    public function relativepath($path = null){

        if($path !== null){

            if($path instanceof File)
                $path = $path->dirname();
            if($path instanceof File\Dir)
                $path = $path->fullpath();
            elseif(!is_string($path))
                return false;

            $source_path = explode('/', trim(str_replace('\\', '/', dirname($this->path)), '/'));

            $path = explode('/', trim(str_replace('\\', '/', $path), '/'));

            $index = 0;

            while (isset($source_path[$index])
                && isset($path[$index])
                && $source_path[$index] === $path[$index])
                $index++;

            $diff = count($source_path) - $index;

            return implode('/', array_merge(array_fill(0, $diff, '..'), array_slice($path, $index)));

        }


        if(!$this->relative_path)
            return $this->fullpath();

        $dir_parts = explode('/', $this->dirname());

        $rel_parts = explode('/', $this->relative_path);

        $path = null;

        foreach($dir_parts as $index => $part){

            if(array_key_exists($index, $rel_parts) && $rel_parts[$index] === $part)
                continue;

            $dir_parts =  array_slice($dir_parts, $index);

            if(($count = count($rel_parts) - $index) > 0)
                $dir_parts = array_merge(array_fill(0, $count, '..'), $dir_parts);

            $path = implode('/', $dir_parts);

            break;

        }

        return ($path ? $path . '/' : '') . $this->basename();

    }

    public function setRelativePath($path){

        $this->relative_path = $path;

    }

    public function realpath($suffix = NULL) {

        return $this->manager->realpath($this->path, $suffix);

    }

    public function dirname(){

        return  str_replace('\\', '/', dirname($this->path));

    }

    public function name(){

        return pathinfo($this->path, PATHINFO_BASENAME);

    }

    public function extension() {

        return pathinfo($this->path, PATHINFO_EXTENSION);

    }

    public function basename(){

        return basename($this->path);

    }

    public function size(){

        return $this->manager->filesize($this->path);

    }

    public function type(){

        return $this->manager->filetype($this->path);

    }

    public function exists($filename = null) {

        return $this->manager->exists(rtrim($this->path, '/') . ($filename ? '/' . $filename : ''));

    }

    public function is_readable() {

        if(!$this->exists())
            return false;

        return $this->manager->is_readable($this->path);

    }

    public function is_writable() {

        return $this->manager->is_writable($this->path);

    }

    public function is_file() {

        if(!$this->exists())
            return false;

        return $this->manager->is_file($this->path);

    }

    public function is_dir() {

        if(!$this->exists())
            return false;

        return $this->manager->is_dir($this->path);

    }

    public function is_link() {

        if(!$this->exists())
            return false;

        return $this->manager->is_link($this->path);

    }

    public function parent() {

        return new File\Dir($this->dirname(), $this->manager);

    }

    public function ctime() {

        if(!$this->exists())
            return false;

        return $this->manager->filectime($this->path);

    }

    public function mtime() {

        if(!$this->exists())
            return false;

        return $this->manager->filemtime($this->path);

    }

    public function touch(){

        if(!$this->exists())
            return false;

        return $this->manager->touch($this->path);

    }

    public function atime() {

        if(!$this->exists())
            return false;

        return $this->manager->fileatime($this->path);

    }

    public function allow_hidden($toggle = TRUE) {

        $this->allow_hidden = $toggle;

    }

    public function create($recursive = false) {

        if($recursive !== true)
            return $this->manager->mkdir($this->path);

        $parents = array();

        $last = $this->path;

        while(!$this->manager->exists($last)) {

            $parents[] = $last;

            $last = $this->manager->fixPath(dirname($last));

            if($last === '/')
                break;

        }

        while($parent = array_pop($parents)) {

            if(! $this->manager->mkdir($parent))
                return FALSE;

        }

        return TRUE;

    }

    public function rename($newname, $overwrite = false){

        return $this->manager->move($this->path, $this->dirname() . '/' . $newname, $overwrite);

    }

    /**
     * Delete the directory, optionally removing all it's contents.
     *
     * Executing this method will simply delete or "unlink" the directory.  Normally it must be empty
     * to succeed.  However specifying the $recursive parameter as TRUE will delete everything inside
     * the directory, recursively (obviously).
     *
     * @param mixed $recursive
     * @return mixed
     */
    public function delete($recursive = FALSE) {

        return $this->manager->rmdir($this->path, $recursive);

    }

    /**
     * File::unlink() compatible delete that removes dir and all contents (ie: recursive).
     */
    public function unlink(){

        return $this->delete(true);

    }

    public function isEmpty(){

        return $this->manager->isEmpty($this->path);

    }

    /**
     * Empty a directory of all it's contents.
     *
     * This is the same as calling delete(true) except that the directory itself is not deleted.
     *
     * By default hidden files are not deleted.  This is for protection.  You can choose to delete them
     * as well by setting $include_hidden to true.
     *
     * @param mixed $include_hidden Also delete hidden files.
     *
     * @return boolean
     */
    public function empty($include_hidden = false){

        $org = null;

        if($include_hidden && !$this->allow_hidden){

            $org = $this->allow_hidden;

            $this->allow_hidden = true;

        }

        $this->rewind();

        while($file = $this->read())
            $file->unlink();

        if($org !== null)
            $this->allow_hidden = $org;

        return true;

    }

    public function close() {

        $this->files = NULL;

    }

    public function read($regex_filter = NULL) {

        if(!is_array($this->files)) {

            if(!($files = $this->manager->scandir($this->path, $regex_filter, $this->allow_hidden)))
                return false;

            $this->files = $files;

            reset($this->files);

        } 

        if(($file = current($this->files)) === FALSE)
            return FALSE;

        next($this->files);
            
        return $file;

    }

    public function rewind() {

        if(! is_array($this->files))
            return FALSE;

        return reset($this->files);

    }

    /**
     * Find files in the current path optionally recursing into sub directories.
     *
     * @param string $pattern The pattern to match against.  This can be either a wildcard string, such as
     *                                  "*.txt" or a regex pattern.  Regex is detected if the string is longer than a
     *                                  single character and first character is the same as the last.
     * @param bool $recursive If TRUE the search will recurse into sub directories.
     * @param bool $case_sensitive If TRUE character case will be honoured.
     * @param int $depth Recursion depth.  NULL will always recurse.  0 will prevent recursion.
     * @return array    Returns an array of matches files.
     */
    public function find($pattern, $show_hidden = FALSE, $case_sensitive = TRUE, $depth = null) {

        $list = array();

        if(!($dir = $this->manager->scandir($this->path, NULL, TRUE, $this->relative_path)))
            return null;

        foreach($dir as $item) {

            if(($show_hidden === FALSE && substr($item->name(), 0, 1) == '.'))
                continue;

            if($item->is_dir() && ($depth === null || $depth > 0)) {

                if($subdiritems = $item->find($pattern, $show_hidden, $case_sensitive, (($depth === null) ? $depth : $depth - 1)))
                    $list = array_merge($list, $subdiritems);

            }else{

                if(strlen($pattern) > 1 && substr($pattern, 0, 1) == substr($pattern, -1, 1)) {

                    if(preg_match($pattern . ($case_sensitive ? NULL : 'i'), $item) == 0)
                        continue;

                } elseif(! fnmatch($pattern, $item->basename(), $case_sensitive ? 0 : FNM_CASEFOLD))
                    continue;

                $list[] = $item;

            }

        }

        return $list;

    }

    public function copyTo($target, $recursive = FALSE, $transport_callback = NULL) {

        if($this->manager->exists($target)) {

            if(! $this->manager->is_dir($target))
                return FALSE;

        } else if(!$this->manager->mkdir($target))
            return FALSE;

        $dir = $this->manager->scandir($this->path, null, true);

        foreach($dir as $cur) {

            if($cur->name() === '.' || $cur->name() === '..')
                continue;

            if(is_array($transport_callback) && count($transport_callback) === 2) {

                /*
                 * Call the transport callback.  If it returns true, do the copy.  False means do not copy this file.
                 * This gives the callback a chance to perform the copy itself in a special way, or ignore a
                 * file/directory
                 */
                if(!call_user_func_array($transport_callback, array($cur->fullpath(), $target . '/' . $cur->basename())))
                    continue;

            }

            if($cur->is_dir()) {

                if($recursive) {

                    $dir = new Dir($cur, $this->manager);

                    $dir->copyTo($target, $recursive, $transport_callback);

                }

            } else {

                $perms = $cur->perms();

                $new = $cur->copyTo($target);

                $new->chmod($perms);

            }

        }

        return TRUE;

    }

    public function get($child, $force_dir = false) {

        $path = $this->path($child);

        if($force_dir === true)
            return $this->getDir($child);

        return new \Hazaar\File($this->path($child), $this->manager, $this->relative_path ? $this->relative_path : $this->path);

    }

    public function getDir($path){

        return new \Hazaar\File\Dir($this->path($path), $this->manager);

    }

    public function mime_content_type(){

        return 'httpd/unix-directory';

    }

    public function dir($child = null) {

        $relative_path = $this->relative_path ? $this->relative_path : $this->path;

        return new \Hazaar\File\Dir($this->path($child), $this->manager, $relative_path);

    }

    public function toArray(){

        return $this->manager->toArray($this->path, null, $this->allow_hidden);

    }

    /**
     * Copy a file object into the current directory
     *
     * @param \Hazaar\File $file The file to put in this directory
     *
     * @return mixed
     */
    public function put(\Hazaar\File $file, $overwrite = false){

        return $file->copyTo($this->path, $overwrite, false, $this->manager);

    }

    /**
     * Download a file from a URL directly to the directory and return a new File object
     *
     * This is useful for download large files as this method will write the file directly
     * to storage.  Currently, only local storage is supported as this uses OS file access.
     *
     * @param mixed $source_url The source URL of the file to download
     * @param mixed $timeout The download timeout after which an exception will be thrown
     * @throws \Exception
     * @return \Hazaar\File A file object for accessing the newly created file
     */
    public function download($source_url, $timeout = 60){

        $file = $this->get(basename($source_url));

        $file->open('w+');

        $url = str_replace(" ","%20", $source_url);

        if(function_exists('curl_version')){

            $ch = curl_init($url);

            curl_setopt($ch, CURLOPT_TIMEOUT, $timeout);

            curl_setopt($ch, CURLOPT_FILE, $file->get_resource());

            curl_setopt($ch, CURLOPT_FOLLOWLOCATION, true);

            curl_setopt($ch, CURLOPT_SSL_VERIFYPEER, 0);

            curl_setopt($ch, CURLOPT_SSL_VERIFYHOST, 0);

            if(!curl_exec($ch))
                throw new \Hazaar\Exception(curl_error($ch));

            curl_close($ch);

        }elseif(ini_get('allow_url_fopen') ) {

            $options = array(
                'http' => array(
                    'method'  => 'GET',
                    'timeout' => $timeout,
                    'follow_location' => 1
                )
            );

            if(!($result = file_get_contents($url, false, stream_context_create($options))))
                throw new \Hazaar\Exception('Download failed.  Zero bytes received.');

            $file->write($result);

        }

        $file->close();

        return $file;

    }

    public function media_uri($set_path = null){

        if($set_path !== null){

            if(!$set_path instanceof \Hazaar\Http\Uri)
                $set_path = new \Hazaar\Http\Uri($set_path);

            $this->__media_uri = $set_path;

        }

        if($this->__media_uri)
            return $this->__media_uri;

        if(!$this->manager)
            return null;

        return $this->manager->uri($this->fullpath());

    }

    private function callSyncCallback(){

        $args = func_get_args();

        $callback = array_shift($args);

        if(!is_callable($callback))
            return true;

        return call_user_func_array($callback, $args) !== false ? true : false;

    }

    public function sync(Dir $source, $recursive = false, $progress_callback = null, $max_retries = 3){

        if($this->callSyncCallback($progress_callback, HZ_SYNC_DIR, ['src' => $source, 'dst' => $this]) !== true)
            return false;

        if(!$this->exists())
            $this->create();

        while($item = $source->read()){

            $retries = $max_retries;

            for($i = 0; $i < $retries; $i++){

                try{

                    $result = true;

                    if($item->is_dir()){

                        if($recursive === false)
                            continue 2;

                        $this->get($item->basename(), true)->sync($item, $recursive, $progress_callback);

                    }elseif($item instanceof \Hazaar\File){

                        $target = null;

                        if($this->callSyncCallback($progress_callback, HZ_SYNC_FILE, ['src' => $item, 'dst' => $this]) !== true)
                            continue 2;

                        if(!($sync = (!$this->exists($item->basename())))){

                            $target_file = $this->get($item->basename());

                            $sync = $item->mtime() > $target_file->mtime();

                        }

                        if($sync && $this->callSyncCallback($progress_callback, HZ_SYNC_FILE_UPDATE, ['src' => $item, 'dst' => $this]) === true)
                            $target = $this->put($item, true);

                        $this->callSyncCallback($progress_callback, HZ_SYNC_FILE_COMPLETE, ['src' => $item, 'dst' => $this, 'target' => $target]);

                    }

                    continue 2;

                }
                catch(\Throwable $e){

                    //If we get an exception, it could be due to a network issue, so notify any callbacks to handle the situation
                    if(is_callable($progress_callback)){

                        //Check the result of the callback.  False will retry the file a maximumu of 3 times.  Anything else will continue.
                        if($this->callSyncCallback($progress_callback, HZ_SYNC_ERROR, ['src' => $source, 'dst' => $this, 'err' => $e]) !== true)
                            continue 2;

                    }else{

                        //Otherwise maintain old behavior and hang back for sec to try again
                        sleep(1);

                    }

                }

            }

            throw (isset($e) ? $e : new \Exception('Unknown error!'));

        }

        $this->callSyncCallback($progress_callback, HZ_SYNC_DIR_COMPLETE, ['src' => $source, 'dst' => $this]);

        return true;

    }

    public function write($file, $bytes, $content_type = null){

        return $this->manager->write($this->manager->fixPath($this->path, $file), $bytes, $content_type);

    }


}<|MERGE_RESOLUTION|>--- conflicted
+++ resolved
@@ -32,16 +32,9 @@
 
     function __construct($path, Manager $manager = null, $relative_path = null) {
 
-<<<<<<< HEAD
-        if(!is_string($path))
-            throw new \Exception('Invalid path specification');
-
-        if(!$manager)
-=======
         if($path instanceof \Hazaar\File)
             $manager = $path->getManager();
         elseif(!$manager)
->>>>>>> 66f00407
             $manager = new Manager();
 
         $this->manager = $manager;
