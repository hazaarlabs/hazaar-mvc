<?php
/**
 * @file        Hazaar/Money.php
 *
 * @author      Jamie Carl <jamie@hazaarlabs.com>
 *
 * @copyright   Copyright (c) 2012 Jamie Carl (http://www.hazaarlabs.com)
 */

namespace Hazaar;

/**
 * @brief       Money class
 *
 * @detail      This class is used to extend a normal integer value by adding currency related features such as the
 *              currency type (AUD, USD, JPY, etc) and realtime currency conversion using Yahoo Quotes.
 *
 *              ### Example
 *
 *              <code class="php">
 *              $aud = new Money(500, 'AUD');
 *              $usd = new Money(200, 'USD');
 *              $total = $aud->add($usd);
 *              </code>
 *
 *              The default money format is '%.2n' which will format the value to whole dollar with 2 decimal places. ie:
 *              $123.45. You can specify the format when retrieving the amount (see Money::format()) or you can set the
 *              default format at any time.
 *
 *              You can also set the default currency code to use when none is specified.
 *
 *              It is recommended that these be set in your bootstrap file so that they are consistent across the whole
 *              application.
 *
 *              ### Example bootstrap.php
 *
 *              <code class="php">
 *              Hazaar\Money::$money_format = '%.0n';
 *              Hazaar\Money::$default_currency = 'AUD';
 *              </code>
 */
class Money {

    /**
     * Default money format
     */
    static public   $money_format = '%!.2n';

    /**
     * Default currency code
     */
    static public   $default_currency = NULL;

    /**
     * @private
     */
    private         $value;

    private         $local_currency = NULL;

    static private  $db;

    static private  $geo;

    static private  $exchange_rates = array();

    static private  $cache;

    /**
     * The current Money database format version.
     *
     * Changing this triggers a re-initialisation of the internal database.
     *
     * @var int
     */
    static private $version = 1;

    /**
     * @detail      The money class constructors takes two parameters.  The value of the currency and the type of
     *              currency the value is representative of.
     *
     *              Currency info is loaded from a built-in support file named countryInfo.txt.  This file contains
     *              country information including country codes, currency names, etc.  The first time a currency is
     *              used this information is loaded into memory only once and is shared between all currency objects.
     *
     *              A cache object is also set up for use by the exchange conversion methods.  It will attempt to use
     *              the APC cache backend but if that is not available it will fall back to the file backend.
     *
     * @param       float $value The currency value amount
     *
     * @param       string $currency The name of the currency or country of origin.  Ie: 'USD' and 'US' will both resolve
     *              to US dollars.
     */
    function __construct($value, $currency = NULL, $disable_cache = false) {

<<<<<<< HEAD
        $this->value = $value;

        if(! Money::$currency_info){

            if($disable_cache === true){

                Money::$currency_info = $this->loadCurrencyInfo();

            }else{

                Money::$cache = new \Hazaar\Cache();

                if(Money::$cache->has('currency_info')){

                    Money::$currency_info = Money::$cache->get('currency_info');

                }else{

                    Money::$currency_info = $this->loadCurrencyInfo();

                    Money::$cache->set('currency_info', Money::$currency_info);

                }

            }

        }

        $this->local_currency = $this->getCurrencyCode($currency);
=======
        $this->set($value, $currency);

        $this->local_currency = $this->getCurrencyInfo($currency);
>>>>>>> acdf02a7

    }

    public function getCurrencyInfo($currency){

        if(!Money::$db instanceof Btree){

            $file = new \Hazaar\File(\Hazaar\Application::getInstance()->runtimePath('currency.db'));

            Money::$db = new Btree($file);

            if(Money::$db->get('__version__') !== Money::$version){

                Money::$db->reset_btree_file();

                if(!Money::$geo instanceof GeoData)
                    Money::$geo = new GeoData();

                $countries = Money::$geo->country_info_all();

                foreach($countries as $country){

                    if($code = ake($country['currency'], 'code'))
                        Money::$db->set($code, $country['currency']);

                }

                Money::$db->set('__version__', Money::$version);

            }

        }

        if(strlen($currency) !== 3)
            $currency = $this->getCurrencyCode($currency);

        return Money::$db->get($currency);

    }

    /**
     * @detail      Get either the default currency code, or get a currency code for a country.  Use this instead of
     *              accessing Money::default_currency directly because if Money::$default_currency is not set, this will
     *              try and determine the default currency and set it automatically which will occur when a new Money
     *              object is created.
     *
     * @since       1.2
     *
     * @param       string $currency Either the country code or null to get the default currency.  Can also be a valid
     *              currency which will simply be passed through.
     *
     * @return      string A valid currency code such as AUD, USD, JPY, etc.
     */
    public function getCurrencyCode($code = NULL) {

        /**
         * If there is no currency set, get the default currency
         */
        if(! $code)
            $code = Money::$default_currency;

        /**
         * If there is no default currency, look it up and set it now
         */
        if(! $code) {

            //Get the current locale country code and use that to look up the currency code
            if(preg_match('/^\w\w[_-](\w\w)/', setlocale(LC_MONETARY, '0'), $matches)) {

                $code = $matches[1];

            } else {

                /**
                 * The absolute fallback default is AUD
                 */
                $code = 'AUD';

            }

        }

        if(strlen($code) === 2)
            $code = $this->getCode($code);

        if(!Money::$default_currency)
            Money::$default_currency = $code;

        return strtoupper($code);

    }

    /**
     * @detail      Get the currency code for the current currency object or look up the currency code for a country.
     *              This value is normalised during object instantiation.  This means that if you specify a country upon
     *              instantiation, this will still return the correct currency code.
     *
     *              Optionally, if a country parameter is specified, this method can be used to look up the currency code
     *              for that country.
     *
     *              ### Example
     *
     *              <code class="php">
     *              echo $currency->getCode('au');  //This will echo the string 'AUD'.
     *              </code>
     *
     * @param       string $country Optional country code to look up a currency code for.
     *
     * @return      string The currency code requested.
     */
    public function getCode($country = NULL) {

        if($country) {

            if(!Money::$geo instanceof GeoData)
                Money::$geo = new GeoData();

            if(strlen($country) > 3)
                $country = Money::$geo->country_code($country);

            $info = Money::$geo->country_currency_info($country);

            return ake($info, 'code');

        }

        return ake($this->local_currency, 'code');

    }

    /**
     * @detail      Get the symbol for the current currency.  The currency symbol is usually prefixed to the currency
     *              amount.  This method doesn't actually return the currency symbol as such, but will return the HTML
     *              entity name of the currency symbol, for example 'dollar', 'pound', 'yen', etc.
     *
     * @return      string The HTML entity name of the currency symbol.
     */
    public function getCurrencySymbol() {

        return ake($this->local_currency, 'symbol', '$');

    }

    /**
     * @detail      Get the current exchange rate for the currency value against a foreign currency.  This method uses
     *              the Yahoo Quotes service to get the current exchange rate.  For this method to work your host needs
     *              to have web access (ie: port 80).  This should 'just work' for all but a small number of cases.
     *
     *              Because this method contacts another web service the response can be a little slow.  Because of this
     *              results are cached so that subsequent requests for the same conversion will be faster.
     *
     * @param       string $foreign_currency The foreign currency to get an exchange rate for.
     *
     * @return      float The current currency exchange rate.
     */
    public function getExchangeRate($foreign_currency) {

        if(strlen($foreign_currency) == 2)
            $foreign_currency = $this->getCode($foreign_currency);

        if(strcasecmp($this->local_currency['code'], $foreign_currency) == 0)
            return 1;

        $base = strtoupper(trim($this->local_currency['code']));

        $foreign_currency = strtoupper(trim($foreign_currency));

        if(!ake(Money::$exchange_rates, $base)){

            if(!Money::$cache && class_exists('Hazaar\Cache'))
                Money::$cache = new \Hazaar\Cache();

            $key = 'exchange_rate_' . $base;

            if(!Money::$cache || (Money::$exchange_rates[$base] = Money::$cache->get($key)) == FALSE){

                $url = 'http://api.hazaarmvc.com/api/money/latest?base=' . $base;

                $result = json_decode(file_get_contents($url), true);

                Money::$exchange_rates[$base] = $result;

                if(Money::$cache)
                    Money::$cache->set($key, Money::$exchange_rates[$base]);

            }

        }

        return ake(Money::$exchange_rates[$base]['rates'], $foreign_currency);

    }

    /**
     * @detail      Convert the currency object to another currency and return a new Money object.
     *
     * @param       string $foreign_currency The currency to convert to.  Can be country or currency code.
     *
     * @return      Money A new currency object with the value of the foreign currency amount.
     */
    public function convertTo($foreign_currency) {

        $foreign = new Money($this->value * $this->getExchangeRate($foreign_currency), $foreign_currency);

        return $foreign;

    }

    /**
     * @detail      The format method will format the currency value amount to an international standard format of
     *              {symbol}{amount}{code}.  For example, US dollars will be expressed as $100USD.  Australian
     *              dollar as $105AUD and so on.
     *
     * @param       string $format An optional format passed to the money_format function.  If not specified the global
     *              default format will be used.
     *
     * @return      string The currency value as a formatted string
     */
    public function format($format = NULL) {

        if(! $format)
            $format = Money::$money_format;

        $symbol = $this->getCurrencySymbol();

        return $symbol . money_format($format, $this->value) . $this->getCode();

    }

    /**
     * @detail      This magic function is called when PHP tries to automatically convert the currency to a string.
     *              Simply calls the Money::toString() method.
     *
     * @return      string eg: $100USD
     */
    public function __tostring() {

        return $this->toString();

    }

    /**
     * @detail      Convert currency to a string.  Outputs the same as the Money::format() method using the default
     *              format.
     *
     * @return      string eg: $100USD
     */
    public function toString() {

        return $this->format();

    }

    /**
     * @detail      Get the currency as a float value formatted using the money_format PHP function with optional
     *              precision to specify the number of decimal places.
     *
     * @param       int $precision The number of decimal places to round to.  Defaults to 2.
     *
     * @return      float The currency value as a float
     */
    public function toFloat($precision = 2) {

        return round($this->value, $precision);

    }

    /**
     * @detail      Get the currency value represented as an integer in cents.  1 dollar = 100 cents.
     *
     * @return      int The currency value in whole cents.
     */
    public function toCents() {

        return (int)round($this->value * 100);

    }

    /**
     * @detail      Add one or more amounts or Money objects to the current currency.  Parameters here can be either
     *              a numeric value or another Money object.  If the parameter is a Money object then the value
     *              will be automatically converted using the current exchange rate before it is added.
     *
     *              ### Parameters
     *
     *              Any number of numeric or Money objects parameters.
     *
     * @return      Money The sum of all values as a new Money object.
     */
    public function add() {

        $total = $this->value;

        foreach(func_get_args() as $arg) {

            if(is_numeric($arg)) {

                $total += $arg;

            } elseif($arg instanceof Money) {

                $total += $arg->convertTo($this->local_currency['code'])->toFloat();

            }

        }

        return new Money($total, $this->local_currency['code']);

    }

    /**
     * @detail      Subtract one or more values or Money objects from the current object.  Parameters can be either
     *              a numeric value or another Money object.  If the parameter is a Money object then the value
     *              will be automatically converted using the current exchange rate before it is subtracted.
     *
     * @return      Money The result of subtraction as a new Money object.
     */
    public function subtract() {

        $total = $this->value;

        foreach(func_get_args() as $arg) {

            if(is_numeric($arg)) {

                $total -= $arg;

            } elseif($arg instanceof Money) {

                $total -= $arg->convertTo($this->local_currency['code'])->toFloat();

            }

        }

        return new Money($total, $this->local_currency['code']);

    }

    public function set($value, &$currency = null){

        if(is_string($value)){

            $value = trim($value);

            if(preg_match('/^(\D*)([\d\.,]+)(\D*)/', $value, $matches)){

                $this->value = floatval(str_replace(',', '', $matches[2]));

                $currency = ake($matches, 3, null, true);

            }else
                $this->value = floatval(substr($value, 1));

        }else
            $this->value = floatval($value);

        return $this->value;

    }

    public function getCurrencyName(){

        return ake($this->local_currency, 'name');

    }

}
<|MERGE_RESOLUTION|>--- conflicted
+++ resolved
@@ -93,10 +93,9 @@
      */
     function __construct($value, $currency = NULL, $disable_cache = false) {
 
-<<<<<<< HEAD
-        $this->value = $value;
-
-        if(! Money::$currency_info){
+        $this->set($value, $currency);
+
+        $this->local_currency = $this->getCurrencyInfo($currency);
 
             if($disable_cache === true){
 
@@ -123,11 +122,6 @@
         }
 
         $this->local_currency = $this->getCurrencyCode($currency);
-=======
-        $this->set($value, $currency);
-
-        $this->local_currency = $this->getCurrencyInfo($currency);
->>>>>>> acdf02a7
 
     }
 
