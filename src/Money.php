<?php
/**
 * @file        Hazaar/Money.php
 *
 * @author      Jamie Carl <jamie@hazaarlabs.com>
 *
 * @copyright   Copyright (c) 2012 Jamie Carl (http://www.hazaarlabs.com)
 */

namespace Hazaar;

/**
 * @brief       Money class
 *
 * @detail      This class is used to extend a normal integer value by adding currency related features such as the
 *              currency type (AUD, USD, JPY, etc) and realtime currency conversion using Yahoo Quotes.
 *
 *              ### Example
 *
 *              ```php
 *              $aud = new Money(500, 'AUD');
 *              $usd = new Money(200, 'USD');
 *              $total = $aud->add($usd);
 *              ```
 *
 *              The default money format is '%.2n' which will format the value to whole dollar with 2 decimal places. ie:
 *              $123.45. You can specify the format when retrieving the amount (see Money::format()) or you can set the
 *              default format at any time.
 *
 *              You can also set the default currency code to use when none is specified.
 *
 *              It is recommended that these be set in your bootstrap file so that they are consistent across the whole
 *              application.
 *
 *              ### Example bootstrap.php
 *
 *              ```php
 *              Hazaar\Money::$money_format = '%.0n';
 *              Hazaar\Money::$default_currency = 'AUD';
 *              ```
 */
class Money {

    /**
     * Default money format
     */
    static public   $money_format = '%!.2n';

    /**
     * Default currency code
     */
    static public   $default_currency = NULL;

    /**
     * @private
     */
    private         $value;

    private         $local_currency = NULL;

    static private  $db;

    static private  $exchange_rates = array();

    static private  $cache;

    /**
     * The current Money database format version.
     *
     * Changing this triggers a re-initialisation of the internal database.
     *
     * @var int
     */
    static private $version = 1;

    /**
     * @detail      The money class constructors takes two parameters.  The value of the currency and the type of
     *              currency the value is representative of.
     *
     *              Currency info is loaded from a built-in support file named countryInfo.txt.  This file contains
     *              country information including country codes, currency names, etc.  The first time a currency is
     *              used this information is loaded into memory only once and is shared between all currency objects.
     *
     *              A cache object is also set up for use by the exchange conversion methods.  It will attempt to use
     *              the APC cache backend but if that is not available it will fall back to the file backend.
     *
     * @param       float $value The currency value amount
     *
     * @param       string $currency The name of the currency or country of origin.  Ie: 'USD' and 'US' will both resolve
     *              to US dollars.
     */
    function __construct($value, $currency = NULL) {

        $this->set($value, $currency);

        $this->local_currency = $this->getCurrencyInfo($currency);

    }

    public function getCurrencyInfo($currency){

        if(!Money::$db instanceof Btree){

            $file = new \Hazaar\File(\Hazaar\Loader::getFilePath(FILE_PATH_SUPPORT, 'currency.db'));

<<<<<<< HEAD
            Money::$db = new Btree($file);
=======
            Money::$db = new Btree($file, true);
>>>>>>> dcc16b17

        }

        if(strlen($currency) !== 3)
            $currency = $this->getCurrencyCode($currency);

        return Money::$db->get($currency);

    }

    /**
     * @detail      Get either the default currency code, or get a currency code for a country.  Use this instead of
     *              accessing Money::default_currency directly because if Money::$default_currency is not set, this will
     *              try and determine the default currency and set it automatically which will occur when a new Money
     *              object is created.
     *
     * @since       1.2
     *
     * @param       string $currency Either the country code or null to get the default currency.  Can also be a valid
     *              currency which will simply be passed through.
     *
     * @return      string A valid currency code such as AUD, USD, JPY, etc.
     */
    public function getCurrencyCode($code = NULL) {

        /**
         * If there is no currency set, get the default currency
         */
        if(! $code)
            $code = Money::$default_currency;

        /**
         * If there is no default currency, look it up and set it now
         */
        if(! $code) {

            //Get the current locale country code and use that to look up the currency code
            if(preg_match('/^\w\w[_-](\w\w)/', setlocale(LC_MONETARY, '0'), $matches)) {

                $code = $matches[1];

            } else {

                /**
                 * The absolute fallback default is AUD
                 */
                $code = 'AUD';

            }

        }

        if(strlen($code) === 2)
            $code = $this->getCode($code);

        if(!Money::$default_currency)
            Money::$default_currency = $code;

        return strtoupper($code);

    }

    /**
     * @detail      Get the currency code for the current currency object or look up the currency code for a country.
     *              This value is normalised during object instantiation.  This means that if you specify a country upon
     *              instantiation, this will still return the correct currency code.
     *
     *              Optionally, if a country parameter is specified, this method can be used to look up the currency code
     *              for that country.
     *
     *              ### Example
     *
     *              ```php
     *              echo $currency->getCode('au');  //This will echo the string 'AUD'.
     *              ```
     *
     * @param       string $country Optional country code to look up a currency code for.
     *
     * @return      string The currency code requested.
     */
    public function getCode($country = NULL) {

        if($country) {

            if(strlen($country) < 3){

                $countries = Money::$db->range("\x00", "\xff");

                foreach($countries as $c){

                    if(strcasecmp($c['iso'], $country) !== 0)
                        continue;

                    $country = $c['currencycode'];

                    break;

                }

            }

            $info = Money::$db->get($country);

            return ake($info, 'currencycode');

        }

        return ake($this->local_currency, 'currencycode');

    }

    /**
     * @detail      Get the symbol for the current currency.  The currency symbol is usually prefixed to the currency
     *              amount.  This method doesn't actually return the currency symbol as such, but will return the HTML
     *              entity name of the currency symbol, for example 'dollar', 'pound', 'yen', etc.
     *
     * @return      string The HTML entity name of the currency symbol.
     */
    public function getCurrencySymbol() {

        return ake($this->local_currency, 'symbol', '$');

    }

    /**
     * @detail      Get the current exchange rate for the currency value against a foreign currency.  This method uses
     *              the Yahoo Quotes service to get the current exchange rate.  For this method to work your host needs
     *              to have web access (ie: port 80).  This should 'just work' for all but a small number of cases.
     *
     *              Because this method contacts another web service the response can be a little slow.  Because of this
     *              results are cached so that subsequent requests for the same conversion will be faster.
     *
     * @param       string $foreign_currency The foreign currency to get an exchange rate for.
     *
     * @return      float The current currency exchange rate.
     */
    public function getExchangeRate($foreign_currency) {

        if(strlen($foreign_currency) == 2)
            $foreign_currency = $this->getCode($foreign_currency);

        if(strcasecmp($this->local_currency['currencycode'], $foreign_currency) == 0)
            return 1;

        $base = strtoupper(trim($this->local_currency['currencycode']));

        $foreign_currency = strtoupper(trim($foreign_currency));

        if(!ake(Money::$exchange_rates, $base)){

<<<<<<< HEAD
            if(!Money::$cache)
=======
            if(!Money::$cache && class_exists('\Hazaar\Cache'))
>>>>>>> dcc16b17
                Money::$cache = new \Hazaar\Cache();

            $key = 'exchange_rate_' . $base;

            if(!Money::$cache || (Money::$exchange_rates[$base] = Money::$cache->get($key)) == FALSE){

                $url = 'https://api.hazaarmvc.com/api/money/latest?base=' . $base;

                $result = json_decode(file_get_contents($url), true);

                Money::$exchange_rates[$base] = $result;

                if(Money::$cache)
                    Money::$cache->set($key, Money::$exchange_rates[$base]);

            }

        }

        return ake(Money::$exchange_rates[$base]['rates'], $foreign_currency);

    }

    /**
     * @detail      Convert the currency object to another currency and return a new Money object.
     *
     * @param       string $foreign_currency The currency to convert to.  Can be country or currency code.
     *
     * @return      Money A new currency object with the value of the foreign currency amount.
     */
    public function convertTo($foreign_currency) {

        $foreign = new Money($this->value * $this->getExchangeRate($foreign_currency), $foreign_currency);

        return $foreign;

    }

    /**
     * @detail      The format method will format the currency value amount to an international standard format of
     *              {symbol}{amount}{code}.  For example, US dollars will be expressed as $100USD.  Australian
     *              dollar as $105AUD and so on.
     *
     * @param       string $format An optional format passed to the money_format function.  If not specified the global
     *              default format will be used.
     *
     * @return      string The currency value as a formatted string
     */
    public function format($format = NULL) {

        if(! $format)
            $format = Money::$money_format;

        $symbol = $this->getCurrencySymbol();

        return $symbol . money_format($format, $this->value) . $this->getCode();

    }

    /**
     * @detail      This magic function is called when PHP tries to automatically convert the currency to a string.
     *              Simply calls the Money::toString() method.
     *
     * @return      string eg: $100USD
     */
    public function __tostring() {

        return $this->toString();

    }

    /**
     * @detail      Convert currency to a string.  Outputs the same as the Money::format() method using the default
     *              format.
     *
     * @return      string eg: $100USD
     */
    public function toString() {

        return $this->format();

    }

    /**
     * @detail      Get the currency as a float value formatted using the money_format PHP function with optional
     *              precision to specify the number of decimal places.
     *
     * @param       int $precision The number of decimal places to round to.  Defaults to 2.
     *
     * @return      float The currency value as a float
     */
    public function toFloat($precision = 2) {

        return round($this->value, $precision);

    }

    /**
     * @detail      Get the currency value represented as an integer in cents.  1 dollar = 100 cents.
     *
     * @return      int The currency value in whole cents.
     */
    public function toCents() {

        return (int)round($this->value * 100);

    }

    /**
     * @detail      Add one or more amounts or Money objects to the current currency.  Parameters here can be either
     *              a numeric value or another Money object.  If the parameter is a Money object then the value
     *              will be automatically converted using the current exchange rate before it is added.
     *
     *              ### Parameters
     *
     *              Any number of numeric or Money objects parameters.
     *
     * @return      Money The sum of all values as a new Money object.
     */
    public function add() {

        $total = $this->value;

        foreach(func_get_args() as $arg) {

            if(is_numeric($arg)) {

                $total += $arg;

            } elseif($arg instanceof Money) {

                $total += $arg->convertTo($this->local_currency['currencycode'])->toFloat();

            }

        }

        return new Money($total, $this->local_currency['currencycode']);

    }

    /**
     * @detail      Subtract one or more values or Money objects from the current object.  Parameters can be either
     *              a numeric value or another Money object.  If the parameter is a Money object then the value
     *              will be automatically converted using the current exchange rate before it is subtracted.
     *
     * @return      Money The result of subtraction as a new Money object.
     */
    public function subtract() {

        $total = $this->value;

        foreach(func_get_args() as $arg) {

            if(is_numeric($arg)) {

                $total -= $arg;

            } elseif($arg instanceof Money) {

                $total -= $arg->convertTo($this->local_currency['currencycode'])->toFloat();

            }

        }

        return new Money($total, $this->local_currency['currencycode']);

    }

    public function set($value, &$currency = null){

        if(is_string($value)){

            $value = trim($value);

            if(preg_match('/^(\D*)([\d\.,]+)(\D*)/', $value, $matches)){

                $this->value = floatval(str_replace(',', '', $matches[2]));

                $currency = ake($matches, 3, null, true);

            }else
                $this->value = floatval(substr($value, 1));

        }else
            $this->value = floatval($value);

        return $this->value;

    }

    public function getCurrencyName(){

        return ake($this->local_currency, 'name');

    }

}<|MERGE_RESOLUTION|>--- conflicted
+++ resolved
@@ -103,11 +103,7 @@
 
             $file = new \Hazaar\File(\Hazaar\Loader::getFilePath(FILE_PATH_SUPPORT, 'currency.db'));
 
-<<<<<<< HEAD
-            Money::$db = new Btree($file);
-=======
             Money::$db = new Btree($file, true);
->>>>>>> dcc16b17
 
         }
 
@@ -258,11 +254,7 @@
 
         if(!ake(Money::$exchange_rates, $base)){
 
-<<<<<<< HEAD
             if(!Money::$cache)
-=======
-            if(!Money::$cache && class_exists('\Hazaar\Cache'))
->>>>>>> dcc16b17
                 Money::$cache = new \Hazaar\Cache();
 
             $key = 'exchange_rate_' . $base;
