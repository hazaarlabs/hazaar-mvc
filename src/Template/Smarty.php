<?php

namespace Hazaar\Template;

/**
 * Smarty 2.0 Templates
 *
 * This class implements the entire Smarty 2.0 template specification.  For documentation on the
 * Smarty 2.0 template format see the Smarty 2.0 online documentation: https://www.smarty.net/docsv2/en/
 *
 * Tags are in the format of {$tagname}.  This tag would reference a parameter passed to the parser
 * with the array key value of 'tagname'.  Such as:
 *
 * ```
 * $tpl = new \Hazaar\Template\Smarty($template_content);
 * $tpl->render(array('tagname' => 'Hello, World!'));
 * ```
 *
 */
class Smarty {

    static protected $tags = array(
        'if',
        'elseif',
        'else',
        'section',
        'sectionelse',
        'url',
        'foreach',
        'foreachelse',
        'ldelim',
        'rdelim',
        'capture',
        'assign',
        'include',

        //Hybrid Smarty 3.0 Bits
        'function',
        'call'
    );

    protected $__content = null;

    protected $__compiled_content = '';

    protected $__custom_functions = array();

    protected $__includes = array();

    protected $__include_funcs = array();

    private   $__custom_function_handlers = array();

    private $__section_stack = array();

    private $__foreach_stack = array();

    private $__capture_stack = array();

    public $ldelim = '{';

    public $rdelim = '}';

    public $allow_globals = true;

    function __construct($content = null, $include_funcs = null){

        if($include_funcs)
            $this->__include_funcs = $include_funcs;

        if($content)
            $this->loadFromString($content);

    }

    /**
     * Load the SMARTy template from a supplied string
     *
     * @param mixed $content The template source code
     */
    public function loadFromString($content) {

        $this->__content = (string)$content;

        $this->__compiled_content = '';

    }

    /**
     * Read the template from a file
     *
     * @param mixed $file Can be either a Hazaar\File object or a string to a file on disk.
     */
    public function loadFromFile($file){

        if(!$file instanceof \Hazaar\File)
            $file = new \Hazaar\File($file);

        $this->loadFromString($file->get_contents());

    }

    public function registerFunctionHandler($object){

        if(is_object($object))
            $this->__custom_function_handlers[] = $object;

    }

    /**
     * Render the template with the supplied parameters and return the rendered content
     *
     * @param mixed $params Parameters to use when embedding variables in the rendered template.
     *
     * @return string
     */
    public function render($params = array()) {

        $app = \Hazaar\Application::getInstance();

        $default_params = array(
            'hazaar' => array('version' => HAZAAR_VERSION),
            'application' => $app,
            'smarty' => array(
                'now' => new \Hazaar\Date(),
                'const' => get_defined_constants(),
                'capture' => array(),
                'config' => $app->config->toArray(),
                'section' => array(),
                'foreach' => array(),
                'template' => null,
                'version' => 2,
                'ldelim' => $this->ldelim,
                'rdelim' => $this->rdelim
            )
        );

        if($this->allow_globals){

            $default_params['_COOKIE'] = $_COOKIE;

            $default_params['_ENV'] = $_ENV;

            $default_params['_GET'] = $_GET;

            $default_params['_POST'] = $_POST;

            $default_params['_REQUEST'] = $_REQUEST;

            $default_params['_SERVER'] = $_SERVER;

        }

        $params = array_merge($default_params, (array)$params);

        $id = '_template_' . md5(uniqid());

        if(!$this->__compiled_content)
            $this->__compiled_content = $this->compile();

        $code = "class $id {

            private \$modify;

            private \$variables = array();

            private \$params = array();

            private \$functions = array();

            public  \$custom_handlers;

            private \$include_funcs = array();

            function __construct(){ \$this->modify = new \Hazaar\Template\Smarty\Modifier; }

            public function render(\$params){

                extract(\$this->params = \$params);

                ?>{$this->__compiled_content}<?php

            }

            private function url(){

                if(\$custom_handler = current(array_filter(\$this->custom_handlers, function(\$item){
                    return method_exists(\$item, 'url');
                })))
                    return call_user_func_array(array(\$custom_handler, 'url'), func_get_args());

                return new \Hazaar\Application\Url(urldecode(implode('/', func_get_args())));

            }

        }";

        $errors = error_reporting();

        error_reporting(0);

        eval($code);

        $obj = new $id;

        ob_start();

        $obj->custom_handlers = $this->__custom_function_handlers;

        $obj->render($params);

        error_clear_last();

        error_reporting($errors);
        
        return ob_get_clean();

    }

    protected function setType($value, $type = 'string', $args = null){

        switch($type){

            case 'date':

                if(!$value instanceof \Hazaar\Date)
                    $value = new \Hazaar\Date($value);

                $value = ($args?$value->format($args):(string)$value);

                break;

            case 'string':
            default:

                $value = (string) $value;

        }

        return $value;

    }

    protected function parsePARAMS($params, $keep_quotes = true){

        $parts = preg_split("/['\"][^'\"]*['\"](*SKIP)(*F)|\x20/", $params);

        $params = array();

        foreach($parts as $part){

            list($left, $right) = explode('=', $part, 2);

            if(preg_match_all("/`(.*)`/", $right, $matches)){

                foreach($matches[0] as $id => $match)
                    $right = str_replace($match, '{' . $this->compileVAR($matches[1][$id]) . '}', $right);

            }

            $params[$left] = $right;

        }

        return $params;

    }

    /**
     * Compile the template ready for rendering
     *
     * This will normally happen automatically when calling Hazaar\Template\Smarty::render() but can be called
     * separately if needed.  The compiled template content is returned and can be stored externally.
     *
     * @return string The compiled template
     */
    public function compile(){

        $compiled_content = preg_replace(array('/\<\?/', '/\?\>/'), array('&lt;?','?&gt;'), $this->__content);

        $regex = '/\{([#\$\*][^\}]+|(\/?\w+)\s*([^\}]*))\}(\r?\n)?/';

        $literal = false;

        $strip = false;

        $compiled_content = preg_replace_callback($regex, function($matches) use(&$literal, &$strip){

            $replacement = '';

            if(preg_match('/(\/?)literal/', $matches[1], $literals)){

                $literal = ($literals[1] !== '/');

            }elseif($literal){

                return $matches[0];

            //It matched a variable
            }elseif(substr($matches[1], 0, 1) === '$'){

                $replacement = $this->replaceVAR($matches[1]);

            //Matched a config variable
            }elseif(substr($matches[1], 0, 1) === '#' && substr($matches[1], -1) === '#'){

                $replacement = $this->replaceCONFIG_VAR(substr($matches[1], 1, -1));

            //Must be a function so we exec the internal function handler
            }elseif((substr($matches[2], 0, 1) == '/'
                && in_array(substr($matches[2], 1), Smarty::$tags))
                || in_array($matches[2], Smarty::$tags)){

                $func = 'compile' . str_replace('/', 'END', strtoupper($matches[2]));

                $replacement = $this->$func($matches[3]);

            }elseif(array_key_exists($matches[2], $this->__custom_functions)){

                $replacement = $this->compileCUSTOMFUNC($matches[2], $matches[3]);

            }elseif(is_array($this->__custom_function_handlers)
            && $custom_handler = current(array_filter($this->__custom_function_handlers, function($item, $index) use($matches){
                    if(!method_exists($item, $matches[2])) return false;
                    $item->__index = $index;
                    return true;
            }, ARRAY_FILTER_USE_BOTH))){

                $replacement = $this->compileCUSTOMHANDLERFUNC($custom_handler, $matches[2], $matches[3], $custom_handler->__index);

            }elseif(preg_match('/(\/?)strip/', $matches[1], $flags)){

                $strip = ($flags[1] !== '/');

            }

            if($strip === true)
                $replacement = trim($replacement);
            elseif(isset($matches[4]))
                $replacement .= " \r\n";

            return $replacement;

        }, $compiled_content);

        return $compiled_content;

    }

    protected function compileVAR($name){

        $modifiers = array();

        if($pos = strpos($name, '|')){

            $c_part = '';

            $quote = null;

            for($i = 0; $i<strlen($name); $i++){

                if($name[$i] === '|' && $quote === null){

                    $modifiers[] = $c_part;

                    $c_part = '';

                    continue;

                }elseif($name[$i] === '"' || $name[$i] == "'"){

                    $quote = ($quote == $name[$i]) ? null : $name[$i];

                }

                $c_part .= $name[$i];

            }

            $modifiers[] = $c_part;

            $name = array_shift($modifiers);

        }

        $parts = preg_split('/(\.|->|\[)/', $name, -1, PREG_SPLIT_DELIM_CAPTURE);

        $name = array_shift($parts);

        if(count($parts) > 0){

            foreach($parts as $idx => $part){

                if(!$part || $part == '.' || $part == '->' || $part == '[') continue;

                if(ake($parts, $idx-1) == '->')
                    $name .= '->' . $part;
                elseif(substr($part, 0, 1) == '$')
                    $name .= "[$part]";
                elseif(substr($part, -1) == ']'){
                    if(substr($part, 0, 1) == "'" && substr($part, -2, 1) == substr($part, 0, 1))
                        $name .= '[' . $part;
                    else
                        $name .= '[$smarty[\'section\'][\'' . substr($part, 0, -1) . "']['index']]";
                }else
                    $name .= "['$part']";

            }

        }

        if(count($modifiers) > 0){

            foreach($modifiers as $modifier){

                $params = str_getcsv($modifier, ':');

                $func = array_shift($params);

                if(Smarty\Modifier::has_function($func))
                    $name = '$this->modify->' . $func . '(' . $name . ((count($params) > 0) ? ', "' . implode('", "', $params) . '"' : '') . ')';

            }

        }

        return $name;

    }

    protected function compileVARS($string){

        if(preg_match_all('/\$[\w\.\[\]]+/', $string, $matches)){

            foreach($matches[0] as $match)
                $string = str_replace($match, '\' . ' . $this->compileVAR($match) . ' . \'', $string);

        }

        return $string;

    }

    protected function replaceVAR($name){

        $var = $this->compileVAR($name);

        return "<?php echo @$var;?>";

    }

    protected function replaceCONFIG_VAR($name){

        return $this->replaceVAR("\$this->variables['$name']");

    }

    protected function compilePARAMS($params){

        if(is_array($params)){

            $out = array();

            foreach($params as $p)
                $out[] = $this->compilePARAMS($p);

            return implode(', ', $out);

        }

        if(is_string($params)){

            if(preg_match_all('/\$\w[\w\.\$]+/', $params, $matches)){

                foreach($matches[0] as $match)
                    $params = str_replace($match, $this->compileVAR($match), $params);

            }else $params = "'$params'";

        }elseif(is_int($params) || is_float($params)){

            $params = (string)$params;

        }elseif(is_bool($params)){

            $params = $params ? 'true' : 'false';

        }

        return $params;

    }

    protected function compileIF($params){

        return '<?php if(@' . $this->compilePARAMS($params) . '): ?>';

    }

    protected function compileELSEIF($params){

        return '<?php elseif(@' . $this->compilePARAMS($params) . '): ?>';

    }

    protected function compileELSE($params){

        return '<?php else: ?>';

    }

    protected function compileENDIF($tag){

        return '<?php endif; ?>';

    }

    protected function compileSECTION($params){

        $parts = preg_split('/\s+/', $params);

        $params = array();

        foreach($parts as $part)
            $params += array_unflatten($part);

        //Make sure we have the name and loop required parameters.
        if(!(($name = ake($params, 'name')) && ($loop = ake($params, 'loop'))))
            return '';

        $this->__section_stack[] = array('name' => $name, 'else' => false);

        $var = $this->compileVAR($loop);

        $index = '$smarty[\'section\'][\'' . $name . '\'][\'index\']';

        $count = '$__count_' . $name;

        $code = "<?php \$smarty['section']['$name'] = []; if(is_array($var) && count($var)>0): ";

        $code .= "for($count=1, $index=" . ake($params, 'start', 0) . '; ';

        $code .= "$index<" . (is_numeric($loop) ? $loop : 'count(' . $this->compileVAR($loop) . ')') . '; ';

        $code .= "$count++, $index+=" . ake($params, 'step', 1) . '): ';

        if($max = ake($params, 'max'))
            $code .= 'if(' . $count . '>' . $max . ') break; ';

        $code .= "?>";

        return $code;

    }

    protected function compileSECTIONELSE($tag){

        end($this->__section_stack);

        $this->__section_stack[key($this->__section_stack)]['else'] = true;

        return '<?php endfor; else: ?>';

    }

    protected function compileENDSECTION($tag){

        $section = array_pop($this->__section_stack);

        if($section['else'] === true)
            return '<?php endif; ?>';

        return '<?php endfor; endif; array_pop($smarty[\'section\']); ?>';

    }

    protected function compileURL($tag){

        $vars = '';

        if($tag){

            $nodes = array();

            $tags = preg_split('/\s+/', $tag);

            foreach($tags as $tag)
                $nodes[] = "'" . $this->compileVARS(trim($tag, "'")) . "'";

            $vars = implode(', ', $nodes);

        }else $vars = "'" . trim($tag, "'") . "'";

        return '<?php echo $this->url(' . $vars . ');?>';

    }

    protected function compileFOREACH($params){

        $params = $this->parsePARAMS($params);

        $code = '';

        //Make sure we have the name and loop required parameters.
        if(($from = ake($params, 'from')) && ($item = ake($params, 'item'))){

            $name = ake($params, 'name', 'foreach_' . uniqid());

            $var = $this->compileVAR($from);

            $this->__foreach_stack[] = array('name' => $name, 'else' => false);

            $target = (($key = ake($params, 'key')) ? '$' . $key . ' => ' : '' ) . '$' . $item;

            $code = "<?php \$smarty['foreach']['$name'] = ['index' => -1, 'total' => ((isset($var) && is_array($var))?count($var):0)]; ";

            $code .= "if(isset($var) && is_array($var) && count($var) > 0): ";

            $code .= "foreach($var as $target): \$smarty['foreach']['$name']['index']++; ?>";

        }elseif(ake($params, 1) === 'as'){ //Smarty 3 support

            $name = ake($params, 'name', 'foreach_' . uniqid());

            $var = $this->compileVAR(ake($params, 0));

            $target = $this->compileVAR(ake($params, 2));

            $this->__foreach_stack[] = array('name' => $name, 'else' => false);

            $code = "<?php \$smarty['foreach']['$name'] = ['index' => -1, 'total' => ((isset($var) && is_array($var))?count($var):0)]; ";

            $code .= "if(isset($var) && is_array($var) && count($var) > 0): ";

            $code .= "foreach($var as $target): \$smarty['foreach']['$name']['index']++; ?>";

        }

        return $code;

    }

    protected function compileFOREACHELSE($tag){

        end($this->__foreach_stack);

        $this->__foreach_stack[key($this->__foreach_stack)]['else'] = true;

        return '<?php endforeach; else: ?>';

    }

    protected function compileENDFOREACH($tag){

        $loop = array_pop($this->__foreach_stack);

        if($loop['else'] === true)
            return '<?php endif; ?>';

        return '<?php endforeach; endif; ?>';

    }

    protected function compileLDELIM($tag){

        return $this->ldelim;

    }

    protected function compileRDELIM($tag){

        return $this->rdelim;

    }

    protected function compileCAPTURE($params){

        $params = $this->parsePARAMS($params);

        if(!array_key_exists('name', $params))
            return '';

        $this->__capture_stack[] = $params;

        return '<?php ob_start(); ?>';

    }

    protected function compileENDCAPTURE(){

        $params = array_pop($this->__capture_stack);

        $code = '<?php $' . $this->compileVAR('smarty.capture.' . $params['name']);

        if(array_key_exists('assign', $params))
            $code .= ' = $' . $this->compileVAR($params['assign']);

        return $code . ' = ob_get_clean(); ?>';

    }

    protected function compileASSIGN($params){

        if(substr($params, 0, 3) === 'var'){

            $params = $this->parsePARAMS($params);

        }else{

            $parts = $this->parsePARAMS($params);

            $params = array(
                'var' => $parts[0],
                'value' => $parts[1]
            );

        }

        if(!(array_key_exists('var', $params) && array_key_exists('value', $params)))
            return null;

        $value = preg_match('/(.+)/', $params['value'], $matches) ? $matches[1] : 'null';

<<<<<<< HEAD
        return "<?php @$" . trim($params['var'], '\'"') . "=$value;?>";
=======
        return "<?php @$" . trim($params['var'], '"\'') . "=$value;?>";
>>>>>>> 7111597d

    }

    protected function compileFUNCTION($params){

        $params = $this->parsePARAMS($params);

        if(!($name = ake($params, 'name')) || array_key_exists($name, $this->__custom_functions))
            return null;

        unset($params['name']);

        $this->__custom_functions[$name] = $params;

        $code = "<?php (\$this->functions['{$name}'] = function(\$params){ global \$smarty; extract(\$params); ?>";

        return $code;

    }

    protected function compileENDFUNCTION(){

        return '<?php })->bindTo($this); ?>';

    }

    protected function compileCUSTOMFUNC($name, $params){

        if(!array_key_exists($name, $this->__custom_functions))
            return null;

        $code = "<?php \$this->functions['{$name}'](";

        $params = array_merge($this->__custom_functions[$name], $this->parsePARAMS($params));

        if(count($params) > 0){

            $parts = array();

            foreach($params as $key => $value)
                $parts[] = "'$key' => " . $this->compileVAR($value);

            $code .= '[' . implode(', ', $parts) . ']';

        }

        $code .= "); ?>";

        return $code;

    }

    protected function compileCUSTOMHANDLERFUNC($handler, $method, $params, $index){

        $params = $this->parsePARAMS($params);

        $reflect = new \ReflectionMethod($handler, $method);

        $func_params = array();

        foreach($reflect->getParameters() as $p){

            $name = $p->getName();

            $value = 'null';

            if(array_key_exists($name, $params) || array_key_exists($name = $p->getPosition(), $params)){

                $value = $this->compilePARAMS($params[$name]);

            }elseif($p->isDefaultValueAvailable()){

                $value = ake($params, $p->getName(), ($p->isDefaultValueAvailable() ? $p->getDefaultValue() : null));

                $value = $this->compilePARAMS($value);

            }

            $func_params[$p->getPosition()] = $value;

        }

        $params = implode(', ', $func_params);

        return "<?php echo call_user_func_array(array(\$this->custom_handlers[$index], '$method'), array($params)); ?>";

    }

    protected function compileCALL($params){

        $call_params = $this->parsePARAMS($params);

        if(isset($call_params[0]))
            $call_params['name'] = $call_params[0];

        $params = substr($params, strpos($params, ' ') + 1);

        if(!isset($call_params['name']))
            return null;

        return $this->compileCUSTOMFUNC($call_params['name'], $params);

    }

    protected function compileINCLUDE($params){

        $params = $this->parsePARAMS($params);

        if(!array_key_exists('file', $params))
            return '';

        $file = trim($params['file'], '\'"');

        unset($params['file']);

        if($file[0] !== '/' && !preg_match('/^\w+\\:\\/\\//', $file))
            $file = getcwd() . DIRECTORY_SEPARATOR . $file;

        $info = pathinfo($file);

        if(!(array_key_exists('extension', $info) && $info['extension'])
            && file_exists($file . '.tpl')) $file .= '.tpl';

        $hash = hash('crc32b', $file);

        $output = '';

        if(!array_key_exists($hash, $this->__include_funcs)){

            $this->__includes[] = $file;

            $this->__include_funcs[$hash] = $include = new Smarty(file_get_contents($file));

            $include->__include_funcs = $this->__include_funcs;

            $output = $include->compile();

            $this->__includes = array_unique(array_merge($this->__includes, $include->__includes));

            if(count($params) === 0)
                return $output;

            $args = implode(', ', array_map(function($item){ return '$' . $item; }, array_keys($params)));

            $output = "<?php \$this->include_funcs['$hash'] = function($args){ ?>\n$output\n<?php }; ?>";

        }

        $output .= "<?php \$this->include_funcs['$hash'](" . $this->compilePARAMS(implode(', ', $params)) . "); ?>";

        return $output;

    }

}<|MERGE_RESOLUTION|>--- conflicted
+++ resolved
@@ -721,11 +721,7 @@
 
         $value = preg_match('/(.+)/', $params['value'], $matches) ? $matches[1] : 'null';
 
-<<<<<<< HEAD
-        return "<?php @$" . trim($params['var'], '\'"') . "=$value;?>";
-=======
         return "<?php @$" . trim($params['var'], '"\'') . "=$value;?>";
->>>>>>> 7111597d
 
     }
 
