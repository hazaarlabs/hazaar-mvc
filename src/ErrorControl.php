<?php
/**
 * @file        Hazaar/ErrorControl.php
 *
 * @author      Jamie Carl <jamie@hazaarlabs.com>
 *
 * @copyright   Copyright (c) 2012 Jamie Carl (http://www.hazaarlabs.com)
 */

set_error_handler('error_handler', E_ERROR);

set_exception_handler('exception_handler');

register_shutdown_function('shutdown_handler');

/**
 * @brief       Error and die
 *
 * @since       1.0.0
 */
function errorAndDie() {

    $app = \Hazaar\Application::getInstance();

    $headers = array_unflatten(headers_list(), ':', "\n");

    $args = func_get_args();

    if(ake($headers, 'X-Response-Type') == 'stream'){

        $stream = new \Hazaar\Controller\Response\Stream($args[0]);

        $stream->__writeOutput();

    }elseif($app instanceof Hazaar\Application && $app->config) {

        $controller = null;

        if($error_controller = $app->config->app->get('errorController')) {

            $loader = \Hazaar\Loader::getInstance();

            $controller = $loader->loadController($error_controller);

        }

        if(!$controller instanceof \Hazaar\Controller\Error)
            $controller = new \Hazaar\Controller\Error('Error', $app);

        $controller->__initialize($app->request);

        call_user_func_array(array($controller, 'setError'), $args);

        $controller->clean_output_buffer();

        $app->run($controller);

    } else {

        $error = array(10500, 'An unknown error occurred!', __FILE__, __LINE__, null, array());

        if(count($args) > 0){

            if($args[0] instanceof \Exception
                || $args[0] instanceof \Error){

                $error = array(
                    $args[0]->getCode(),
                    $args[0]->getMessage(),
                    $args[0]->getFile(),
                    $args[0]->getLine(),
                    null,
                    $args[0]->getTrace()
                );

            }elseif(isset($arg[0]) && is_array($arg[0]) && array_key_exists('type', $arg[0])){

                $error = array(
                    $arg[0]['type'],
                    $arg[0]['message'],
                    $arg[0]['file'],
                    $arg[0]['line'],
                    null,
                    (isset($arg[1]) ? $arg[1] : null)
                );

            }else{

                $error = $args;

            }

<<<<<<< HEAD
=======
            if(php_sapi_name() === 'cli'){

                $die = "##############################\n# Hazaar MVC - Console Error #\n##############################\n\n";
                
                $die .= "$error[1]\n\n";

                if(!is_array($error[5]))
                    $error[5] = array();

                $error[5][] = array('file' => $error[2], 'line' => $error[3], 'class' => '', 'function' => '');

                $die .= "Call stack:\n\n";

                for($x = count($error[5]) - 1; $x >= 0; $x--)
                    $die .= count($error[5]) - $x . ". {$error[5][$x]['class']}->{$error[5][$x]['function']} {$error[5][$x]['file']}:{$error[5][$x]['line']}\n";

                die($die);

            }

        } ?>
<html>
<head>

    <title>Hazaar MVC - Fatal Error</title>

    <style>
        body {
            font-family: Arial, Helvetica, sans-serif;
            padding: 0;
            margin: 0;
            color: #333;
>>>>>>> ed526e16
        }

        include(realpath(__DIR__
            . DIRECTORY_SEPARATOR . '..'
            . DIRECTORY_SEPARATOR . 'libs'
            . DIRECTORY_SEPARATOR . 'error'
            . DIRECTORY_SEPARATOR . 'fatal.php'));

    }

    exit;

}

function error_handler($errno, $errstr, $errfile = NULL, $errline = NULL, $errcontext = NULL) {

    \Hazaar\Logger\Frontend::e('CORE', implode(' | ', array('Error #' . $errno, $errfile, 'Line #' . $errline, $errstr)));

    errorAndDie($errno, $errstr, $errfile, $errline, $errcontext, debug_backtrace());

}

function exception_handler($e) {

    \Hazaar\Logger\Frontend::e('CORE', implode(' | ', array('Error #' . $e->getCode(), $e->getFile(), 'Line #' . $e->getLine(), $e->getMessage())));

    errorAndDie($e);

}

function shutdown_handler() {

    if(headers_sent())
        return;

    if($error = error_get_last()){

        $ignored_errors = array(
            E_CORE_WARNING,
            E_COMPILE_WARNING,
            E_USER_WARNING,
            E_RECOVERABLE_ERROR
        );

        if(is_array($error) && !in_array($error['type'], $ignored_errors))
            errorAndDie($error, debug_backtrace());

    }

}

function basic_handler($errno, $errstr, $errfile = NULL, $errline = NULL, $errcontext = NULL) {

    echo "PHP Error #$errno: $errstr in file $errfile on line $errline";

    debug_print_backtrace();

    die();

}

if(function_exists('apache_get_modules')) {

    if(! in_array('mod_rewrite', apache_get_modules())) {

        throw new \Hazaar\Exception('mod_rewrite MUST be enabled to use Hazaar!');

    }

}

function traceAndDie(){

	$trace = debug_backtrace();

    include(realpath(__DIR__
            . DIRECTORY_SEPARATOR . '..'
            . DIRECTORY_SEPARATOR . 'libs'
            . DIRECTORY_SEPARATOR . 'error'
            . DIRECTORY_SEPARATOR . 'trace.php'));

	exit;

}<|MERGE_RESOLUTION|>--- conflicted
+++ resolved
@@ -90,8 +90,6 @@
 
             }
 
-<<<<<<< HEAD
-=======
             if(php_sapi_name() === 'cli'){
 
                 $die = "##############################\n# Hazaar MVC - Console Error #\n##############################\n\n";
@@ -112,19 +110,6 @@
 
             }
 
-        } ?>
-<html>
-<head>
-
-    <title>Hazaar MVC - Fatal Error</title>
-
-    <style>
-        body {
-            font-family: Arial, Helvetica, sans-serif;
-            padding: 0;
-            margin: 0;
-            color: #333;
->>>>>>> ed526e16
         }
 
         include(realpath(__DIR__
