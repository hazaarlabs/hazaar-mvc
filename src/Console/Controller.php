<?php

namespace Hazaar\Console;

define('APPLICATION_CONSOLE', true);

class Controller extends \Hazaar\Controller\Action {

    private $passwd = null;

    private $handler;

    public function init(){

        $this->handler = new Handler($this->application);

        if($this->getAction() === 'login')
            return;

        if(!$this->handler->authenticated())
            return $this->redirect($this->application->url('hazaar', 'console', 'login'));

    }

    public function login(){

        if($this->request->isPOST()){

            if($this->handler->authenticate($this->request->username, $this->request->password))
                $this->redirect($this->application->url('hazaar', 'console'));

            $this->view->msg = 'Login failed';

        }

        $this->layout('@console/login');

        $this->view->link('console/css/login.css');

        $this->view->addHelper('fontawesome');

    }

    public function logout(){

        $this->handler->deauth();

<<<<<<< HEAD
        $this->redirect($this->application->url('hazaar', 'console'));
=======
        $this->redirect($this->application->url('hazaar'));
>>>>>>> 69889f65

    }


    /**
     * Launch the Hazaar MVC Management Console
     */
    public function __default($controller, $action){

        $path = LIBRARY_PATH . DIRECTORY_SEPARATOR . '..' . DIRECTORY_SEPARATOR . 'libs' . DIRECTORY_SEPARATOR . 'console';

        $this->handler->load(new Application('app', $path, $this->application));

        $this->handler->load(new System('sys', $path, $this->application));

        $this->handler->loadComposerModules($this->application);

        return $this->handler->exec($this, $action, $this->request);

    }

    public function doc(){

        dump('yay!');

    }

}<|MERGE_RESOLUTION|>--- conflicted
+++ resolved
@@ -45,11 +45,7 @@
 
         $this->handler->deauth();
 
-<<<<<<< HEAD
-        $this->redirect($this->application->url('hazaar', 'console'));
-=======
         $this->redirect($this->application->url('hazaar'));
->>>>>>> 69889f65
 
     }
 
