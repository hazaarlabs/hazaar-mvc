--- conflicted
+++ resolved
@@ -226,16 +226,6 @@
             }
 
         }
-
-<<<<<<< HEAD
-=======
-        foreach($this->modules as $module)
-            if(\method_exists($module, 'load'))
-                $module->load();
-
-        $this->application = $application;
-
->>>>>>> 705274da
         return;
 
     }
@@ -273,44 +263,25 @@
 
     }
 
-<<<<<<< HEAD
     public function getLibraries(){
 
         return $this->libraries;
 
     }
 
-    public function exec(\Hazaar\Controller $controller, \Hazaar\Application\Request $request){
-
-        $parts = array();
-
-        if($path = $request->getBasePath())
-            $parts = array_slice(explode('/', $path), 2);
-
-        if(!($module_name = array_shift($parts)))
-            $module_name = 'app';
-=======
     public function exec(\Hazaar\Controller $controller, $module_name, \Hazaar\Application\Request $request){
->>>>>>> 705274da
 
         if(!$this->moduleExists($module_name))
             throw new \Hazaar\Exception("Console module '$module_name' does not exist!", 404);
 
-        //if(!($action = $request->popPath()))
-        //    $action = 'index';
-
         $module = $this->modules[$module_name];
-
-        //if(!method_exists($module, $action))
-        //    throw new \Hazaar\Exception("Method '$action' not found on module '$module_name'", 404);
 
         if($module->view_path)
             $this->application->loader->setSearchPath(FILE_PATH_VIEW, $module->view_path);
 
         $module->setBasePath('hazaar/console');
 
-        if($action !== 'file')
-            $module->__initialize($request);
+        $module->__initialize($request);
 
         $response = $module->__run();
 
