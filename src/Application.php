--- conflicted
+++ resolved
@@ -133,37 +133,6 @@
      */
     function __construct($env) {
 
-<<<<<<< HEAD
-        Application::$instance = $this;
-
-        $this->environment = $env;
-
-        if(!defined('HAZAAR_INIT_START'))
-            define('HAZAAR_INIT_START', microtime(TRUE));
-
-        /*
-         * Create a loader object and register it as the default autoloader
-         */
-        $this->loader = Loader::getInstance($this);
-
-        $this->loader->register();
-
-        //Store the search paths in the GLOBALS container so they can be used in config includes.
-        $this->GLOBALS['paths'] = $this->loader->getSearchPaths();
-        
-        Application\Config::$override_paths = array(
-            'server' . DIRECTORY_SEPARATOR . ake($_SERVER, 'SERVER_NAME'),
-            'host' . DIRECTORY_SEPARATOR . ake($_SERVER, 'HTTP_HOST'),
-            'local'
-        );
-
-        /*
-         * Load it with a config object. if the file doesn't exist
-         * it will just be an empty object that will handle calls to
-         * it silently.
-         */
-        $this->config = new Application\Config('application', $env, $this->getDefaultConfig(), FILE_PATH_CONFIG);
-=======
         try{
 
             Application::$instance = $this;
@@ -182,44 +151,7 @@
 
             //Store the search paths in the GLOBALS container so they can be used in config includes.
             $this->GLOBALS['paths'] = $this->loader->getSearchPaths();
-
-            /**
-             * Set up some default config properties.
-             */
-            $defaults = array(
-                'app' => array(
-                    'root' => (php_sapi_name() === 'cli-server') ? null : dirname($_SERVER['SCRIPT_NAME']),
-                    'defaultController' => 'Index',
-                    'useDefaultController' => false,
-                    'favicon' => 'favicon.png',
-                    'timezone' => 'UTC',
-                    'rewrite' => true,
-                    'files' => array(
-                        'bootstrap' => 'bootstrap.php',
-                        'shutdown' => 'shutdown.php',
-                        'route' => 'route.php',
-                        'media' => 'media.php'
-                    ),
-                    'responseImageCache' => false,
-                    'runtimepath' => APPLICATION_PATH . DIRECTORY_SEPARATOR . '.runtime'
-                ),
-                'paths' => array(
-                    'model' => 'models',
-                    'view' => 'views',
-                    'controller' => 'controllers',
-                    'service' => 'services',
-                    'helper' => 'helpers'
-                ),
-                'view' => array(
-                    'prepare' => false
-                ),
-                'log' => array(
-                    'enable' => false,
-                    'level' => E_ERROR,
-                    'backend' => 'file'
-                )
-            );
-
+        
             Application\Config::$override_paths = array(
                 'server' . DIRECTORY_SEPARATOR . ake($_SERVER, 'SERVER_NAME'),
                 'host' . DIRECTORY_SEPARATOR . ake($_SERVER, 'HTTP_HOST'),
@@ -227,17 +159,16 @@
             );
 
             /*
-            * Load it with a config object. if the file doesn't exist
-            * it will just be an empty object that will handle calls to
-            * it silently.
-            */
-            $this->config = new Application\Config('application', $env, $defaults, FILE_PATH_CONFIG);
+             * Load it with a config object. if the file doesn't exist
+             * it will just be an empty object that will handle calls to
+             * it silently.
+             */
+            $this->config = new Application\Config('application', $env, $this->getDefaultConfig(), FILE_PATH_CONFIG);
 
             if(!$this->config->loaded())
                 die('Application is not configured!');
 
             Application\Url::$base = $this->config->app->get('base');
->>>>>>> 054e28b0
 
             Application\Url::$rewrite = $this->config->app->get('rewrite');
 
@@ -305,37 +236,24 @@
             */
             if($this->config->has('log')  && $this->config->log['enable'] === true)
                 \Hazaar\Logger\Frontend::initialise($this->config->log->get('level'), $this->config->log->get('backend')); 
-
-            /*
-            * Check if we require SSL and if so, redirect here.
-            */
-            /*if($this->config->app->has('require_ssl') && boolify($_SERVER['HTTPS']) !== boolify($this->config->app->require_ssl)){
-
-            header("Location: https://" . $_SERVER["HTTP_HOST"] . $_SERVER["REQUEST_URI"]);
-
-<<<<<<< HEAD
-        /*
-         * Check if we require SSL and if so, redirect here.
-         */
-        if($this->config->app->has('require_ssl') && boolify($_SERVER['HTTPS']) !== boolify($this->config->app->require_ssl)){
-
-            header("Location: https://" . $_SERVER["HTTP_HOST"] . $_SERVER["REQUEST_URI"]);
-
-            exit;
-=======
-            exit;
-
-            }*/
+                
+            /*
+             * Check if we require SSL and if so, redirect here.
+             */
+            if($this->config->app->has('require_ssl') && boolify($_SERVER['HTTPS']) !== boolify($this->config->app->require_ssl)){
+
+                header("Location: https://" . $_SERVER["HTTP_HOST"] . $_SERVER["REQUEST_URI"]);
+
+                exit;
+
+            }
 
         }catch(\Throwable $e){
             
             dieDieDie($e);
 
         }
->>>>>>> 054e28b0
-
-        }
-        
+
     }
 
     /**
