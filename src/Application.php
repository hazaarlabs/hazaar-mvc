--- conflicted
+++ resolved
@@ -148,16 +148,9 @@
             if(!$config->loaded())
                 dieDieDie('Application is not configured!');
 
-<<<<<<< HEAD
-            Application\Url::$base = $this->config->app->get('base');
-
-            Application\Url::$rewrite = $this->config->app->get('rewrite');
-
-            if($this->config->app['polyfill'] === true)
+            if($config->app['polyfill'] === true)
                 require_once('Polyfill.php');
 
-=======
->>>>>>> 380e42f5
             /*
              * Check if we require SSL and don't have and if so, redirect here.
              */
