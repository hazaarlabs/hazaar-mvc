<?php

/**
 * @file        Hazaar/HelperFunctions.php
 *
 * @author      Jamie Carl <jamie@hazaarlabs.com>
 *
 * @copyright   Copyright (c) 2012 Jamie Carl (http://www.hazaarlabs.com)
 */

/**
 * @brief Array value normalizer
 *
 * @detail Returns a value from an array if it exists. If it doesn't exist a default value can be specified.
 * Otherwise null is returned.
 *
 * This helps prevent array key not found errors in the PHP interpreter.
 *
 * Keys may also be specified using dot-notation.  This allows ake to called only once instead of for each
 * element in a reference chain.  For example, you can call `ake($myarray, 'object.child.other');` and each
 * reference will be recursed into if it exists.  If at any step the child does not exist (or is empty if
 * `$non_empty === TRUE`) then execution will stop and return the default value.  This will also handle things
 * if the child is not an array or object.
 *
 * @since 1.0.0
 *
 * @param mixed $array      The array to search.
 * @param mixed $key        The array key value to look for.
 * @param mixed $default    An optional default value to return if the key does not exist.
 *
 * @return mixed The value if it exists in the array. Returns the default if it does not. Default is null if not specified.
 */
function ake($array, $key, $default = NULL, $non_empty = FALSE) {

    if(is_string($key) || is_int($key)){

        if ((is_array($array) || $array instanceof \ArrayAccess)
            && isset($array[$key])
            && $array[$key] !== NULL
            && (!$non_empty || ($non_empty && (is_string($array[$key]) ? trim($array[$key]) : $array[$key]))))
            return $array[$key];

        if ($array instanceof \Hazaar\Model\Strict)
            return $array->ake($key, $default, $non_empty);

        if(is_object($array)
            && property_exists($array, $key)
            && (!$non_empty || ($non_empty && trim($array->$key) !== NULL)))
            return $array->$key;

        if(strpos($key, '.') !== false){

            $parts = explode('.', $key);

            foreach($parts as $part) if(($array = ake($array, $part, null, $non_empty)) === null) break;

            if(!is_null($array)) return $array;

        }

    }

    return $default;

}

/**
 * Array Key Rename
 *
 * Rename a key in an array to something else.
 *
 * @param array  $array     The array to work on.
 * @param string $key_from  The key name to rename.
 * @param string $key_to    The key name to change to.
 */
function akr(&$array, $key_from, $key_to){

    if(is_array($array) && array_key_exists($key_from, $array)){

        $array[$key_to] = $array[$key_from];

        unset($array[$key_from]);

    }elseif(is_object($array) && property_exists($array, $key_from)){

        $array->$key_to = $array->$key_from;

        unset($array->$key_from);

    }

    return $array;

}

/**
 * @brief Normalize boolean values
 *
 * @detail This helper function will take a string representation of a boolean such as 't', 'true', 'yes', 'ok' and
 * return a boolean type value.
 *
 * @since 1.0.0
 *
 * @param string $value The string representation of the boolean
 *
 * @return boolean
 */
function boolify($value) {

    $value = strbool($value);

    if ($value == 'true')
        return TRUE;

    return FALSE;

}

/**
 * @brief Retrieve string value of boolean
 *
 * @detail Normalise boolean string to 'true' or 'false' based on various boolean representations
 *
 * @since 1.0.0
 *
 * @param string $value The string representation of the boolean
 *
 * @return string
 */
function strbool($value) {

    if (is_array($value))
        return FALSE;

    $value = strtolower(trim($value));

    if ($value == 't' || $value == 'true' || $value == 'on' || $value == 'yes' || $value == 'y' || $value == 'ok')
        return 'true';

    elseif (preg_match('/(\!|not)\s*null/', $value))
        return 'true';

    elseif ((int) $value != 0)
        return 'true';

    return 'false';

}

/**
 * @brief Test whether a value is a boolean
 *
 * @detail Checks for various representations of a boolean, including strings of 'true/false' and 'yes/no'.
 *
 * @since 2.0.0
 *
 * @param string $value The string representation of the boolean
 *
 * @return boolean
 */
function is_boolean($value) {

    if (!is_string($value))
        return is_bool($value);

    $accepted = array(
        't',
        'true',
        'f',
        'false',
        'y',
        'yes',
        'n',
        'no',
        'on',
        'off'
    );

    return in_array(strtolower(trim($value)), $accepted);

}

/**
 * The Yes/No function
 *
 * Simply returns Yes or No based on a boolean value.
 *
 * @param boolean A boolean type value.  Can be an actual boolean or 1/0 yes/no on/off, etc.
 *
 * @return string
 */
function yn($value){

    return boolify($value) ? 'Yes' : 'No';

}

/**
 * @brief Retreive first non-null value from parameter list
 *
 * @detail Takes a variable list of arguments and returns the first non-null value.
 *
 * @since 1.0.0
 * 
 * @return mixed The first non-NULL argument value, or NULL if all values are NULL.
 */
function coalesce() {

    foreach(func_get_args() as $arg) {

        if ($arg !== NULL)
            return $arg;
    }

    return NULL;

}

/**
 * @brief Test of array is multi-dimensional
 *
 * @detail Test an array to see if it's a multidimensional array and returns TRUE or FALSE.
 *
 * @since 1.0.0
 *
 * @param array $array The array to test
 *
 * @return boolean
 */
function is_multi_array(array $array) {

    foreach($array as $a)
        if (is_array($a))
            return TRUE;

    return FALSE;

}

/**
 * @brief Test of array is an associative array
 *
 * @detail Test an array to see if it is associative or numerically keyed. Returns TRUE for associative or FALSE
 * for numeric.
 *
 * @since 1.0.0
 *
 * @param array $array The array to test
 *
 * @return boolean
 */
function is_assoc(array $array) {

    return (bool) count(array_filter(array_keys($array), 'is_string'));

}

function array_flatten($array, $delim = '=', $section_delim = ';') {

    if (!is_array($array))
        return NULL;

    $items = array();

    foreach($array as $key => $value) {

        $items[] = $key . $delim . $value;
    }

    return implode($section_delim, $items);

}

function array_unflatten($items, $delim = '=', $section_delim = ';') {

    if (!is_array($items))
        $items = explode($section_delim, $items);

    $result = array();

    foreach($items as $item) {

        $parts = explode($delim, $item, 2);

        if (count($parts) > 1) {

            list($key, $value) = $parts;

            $result[$key] = trim($value);
        } else {

            $result[] = trim($parts[0]);
        }
    }

    return $result;

}

/**
 * Collate a multi-dimensional array into an associative array where $key_item is the key and $value_item is the value.
 *
 * * If the key value does not exist in the array, the element is skipped.
 * * If the value item does not exist, the value will be NULL.
 *
 * @param mixed $array The array to collate.
 * @param mixed $key_item The value to use as the key.
 * @param mixed $value_item The value to use as the value.  If not supplied, the whole element will be the value.  Allows re-keying a mult-dimensional array by an array element.
 * @param mixed $group_item Optional value to group items by.
 * @return array
 */
function array_collate($array, $key_item, $value_item = null, $group_item = null){

    $result = array();

    foreach($array as $item){

        if(!isset($item[$key_item]))
            continue;

        if($group_item !== null)
            $result[ake($item, $group_item)][$item[$key_item]] = ake($item, $value_item);
        else
            $result[$item[$key_item]] = ($value_item === null) ? $item : ake($item, $value_item);

    }

    return $result;

}

/**
 * Converts a multi dimensional array into key[key][key] => value syntax that can be used in html INPUT field names.
 *
 * @param mixed $array
 *
 *@return array
 */
function array_build_html($array, $root = true){

    if(!is_array($array))
        return null;

    $result = array();

    foreach($array as $key => $value){

        if(is_array($value)){

            $value = array_build_html($value, false);

            foreach($value as $skey => $svalue){

                $newkey = $key . ( $root ? '[' . $skey . ']' : '][' . $skey);

                $result[$newkey] = $svalue;

            }

        }else{

            $result[$key] = $value;

        }

    }

    return $result;

}

/**
 * @brief       Convert to dot notation
 *
 * @detail      Converts/reduces a multidimensional array into a single dimensional array with keys in dot-notation.
 *
 * @param array   $array The array to convert.
 * @param string  $separator The separater to use between keys.  Defaults to '.', hence the name of the functions.
 * @param integer $depth Limit to the specified depth. Starting at 1, this is the number of levels to return.
 *                Essentially, this is the number of dots, plus one.
 * @param string  $numeric_array_separators This parameter is used to display numeric arrays. It defaults to '[]' which
 *                means that numeric arrays will appear as "item[index].key".  This argument must be at least two
 *                characters.  The first character is the left side and the second character is the right side.  Any
 *                non-string values or string values less than 2 characters long will be ignored and numeric arrays
 *                will not be used.  To disable numeric arrays and cause elements with a numeric key to be output
 *                the same as other string key elements, simply set this to NULL.
 *
 * @since       2.0.0
 *
 * @return array|boolean
 */
function array_to_dot_notation($array, $separator = '.', $depth = null, $numeric_array_separators = '[]') {

    if(!is_array($array))
        return false;

    if(!($depth === null || $depth > 1))
        return $array;

    $rows = array();

    $numeric_array = (is_string($numeric_array_separators) && strlen($numeric_array_separators) >= 2);

    foreach($array as $key => $value) {

        if(is_array($value)){

            $children = array_to_dot_notation($value, $separator, (is_null($depth) ? $depth : ($depth - 1)), $numeric_array_separators);

            foreach($children as $childkey => $child) {

                if($numeric_array && is_numeric($key))
                    $new_key = $numeric_array_separators[0] . $key . $numeric_array_separators[1];
                else
                    $new_key = $key;

                if($numeric_array && is_numeric($childkey)){

                    $new_key .= $numeric_array_separators[0] . $childkey . $numeric_array_separators[1];

                }elseif($numeric_array && $childkey[0] === $numeric_array_separators[0]){

                    $new_key .= $childkey;

                }else{

                    $new_key .= $separator . $childkey;

                }

                $rows[$new_key] = $child;

            }

        } else {

            $rows[$key] = $value;

        }

    }

    return $rows;

}

/**
 * @brief           Convert a single dimension array in dot notation into a multi-dimensional array.
 *
 * @detail          Inverse to the above function, array_to_dot_notation().
 *
 * @param           mixed $array
 *
 * @since           2.3.27
 *
 * @return          array
 */
function array_from_dot_notation($array) {

    if(!is_array($array))
        return array();

    $new = array();

    foreach($array as $idx => $value) {

        $parts = explode('.', $idx);

        $cur =& $new;

        foreach($parts as $part) {

            if(substr($part, -1) === ']' && ($pos = strpos($part, '[')) > 0){

                if(!preg_match_all('/\[([\w\d]+)\]/', substr($part, $pos), $matches))
                    continue;

                $key = substr($part, 0, $pos);

                if(!isset($cur[$key]))
                    $cur[$key] = array();

                $cur =& $cur[$key];

                foreach($matches[1] as $match){

                    if(is_numeric($match)) settype($match, 'int');

                    if(!isset($cur[$match]))
                        $cur[$match] = array();

                    if(is_array($cur))
                        $cur =& $cur[$match];

                }

            }else{

                if(!isset($cur[$part]))
                    $cur[$part] = array();

                if(is_array($cur))
                    $cur =& $cur[$part];

            }

        }

        $cur = $value;

    }

    return $new;

}

function base64url_encode($data) {

    return rtrim(strtr(base64_encode($data), '+/', '-_'), '=');

}

function base64url_decode($data) {

    return base64_decode(str_pad(strtr($data, '-_', '+/'), strlen($data) + (4 - (strlen($data) % 4) % 4), '=', STR_PAD_RIGHT));

}

/**
 * Seek the array cursor forward $count number of elements
 *
 * @param $array array The array to seek
 *
 * @param $count integer The number of elements to seek forward
 */
function array_seek(&$array, $count) {

    if (!is_array($array) || !$count > 0)
        return;

    for($i = 0; $i < $count; $i++)
        next($array);

}

/**
 * @brief Build a correctly formatted URL from argument list
 *
 * @detail This function will build a correctly formatted HTTP compliant URL using a list of parameters. If any
 * of the parameters are null then they will be omitted from the formatted output, including any extra values.
 *
 * For example, you can specify a username and a password which will be formatted as username:password\@.  However
 * if you omit the password you will simply get username\@.
 *
 * @param string  $scheme    The protocol to use. Usually http or https.
 * @param string  $host      Hostname
 * @param integer $port      (optional) Port
 * @param string  $user      (optional) Username
 * @param string  $pass      (optional) User password. If set, a username is required.
 * @param string  $path      (optional) Path suffix
 * @param array   $query     (optional) Array of parameters to send. ie: the stuff after the '?'. Uses http_build_query to generate string.
 * @param string  $fragment  (optional) Anything to go after the '#'.
 */
function build_url($scheme = 'http', $host = 'localhost', $port = NULL, $user = NULL, $pass = NULL, $path = NULL, $query = array(), $fragment = NULL) {

    $url = strtolower(trim($scheme)) . '://';

    if ($user = trim($user) || ($user && $pass = trim($pass))) {

        $url .= $user . ($pass ? ':' . $pass : NULL) . '@';
    }

    $url .= trim($host);

    if (is_numeric($port = trim($port)) && $port != 80)
        $url .= ':' . $port;

    if ($path = trim($path))
        $url .= $path;

    if (is_array($query) && count($query) > 0)
        $url .= '?' . http_build_query($query);

    if ($fragment = trim($fragment))
        $url .= '#' . $fragment;

    return $url;

}

/**
 * @brief Byte to string formatter
 *
 * @detail Formats an integer representing a size in bytes to a human readable string representation.
 *
 * @since 1.0.0
 *
 * @param int $bytes The byte value to convert to a string.
 * @param string $type The type to convert to. Type can be:
 *            * B (bytes)
 *            * K (kilobytes)
 *            * M (megabytes)
 *            * G (giabytes)
 *            * T (terrabytes)
 * @param int $precision The number of decimal places to show.
 *
 * @return string The human readable byte string. eg: '100 MB'.
 */
function str_bytes($bytes, $type = NULL, $precision = NULL, $exclude_suffix = FALSE) {

    if ($type === NULL) {

        if ($bytes < pow(2, 10)) {

            $type = 'B';
        } elseif ($bytes < pow(2, 20)) {

            $type = 'K';
        } elseif ($bytes < pow(2, 30)) {

            $type = 'M';
        } else {

            $type = 'G';
        }
    }

    $type = strtoupper($type);

    $value = $bytes;

    $suffix = 'bytes';

    $prec = 0;

    switch ($type) {

        case 'K' :
            $value = $bytes / pow(2, 10);

            $suffix = 'KB';

            break;

        case 'M' :
            $value = $bytes / pow(2, 20);

            $suffix = 'MB';

            $prec = 2;

            break;

        case 'G' :
            $value = $bytes / pow(2, 30);

            $suffix = 'GB';

            $prec = 2;

            break;

        case 'T' :
            $value = $bytes / pow(2, 40);

            $suffix = 'TB';

            $prec = 2;

            break;
    }

    if ($precision !== NULL)
        $prec = $precision;

    return number_format($value, $prec) . ($exclude_suffix ? '' : ' ' . $suffix);

}

/**
 * @brief String to bytes formatter
 *
 * @detail Returns an integer value representing a number of bytes from the standard bytes size string supplied.
 *
 * @since 1.0.0
 *
 * @param string $string The byte string value to convert to an integer. eg: '100MB'
 *
 * @return int|boolean The number of bytes or false on failure
 */
function bytes_str($string) {

    if (preg_match('/([\d\.]+)\s*(\w*)/', $string, $matches)) {

        $size = floatval($matches[1]);

        switch (strtoupper($matches[2])) {
            case 'K' :
            case 'KB' :
                $size = round($size * pow(2, 10));
                break;
            case 'M' :
            case 'MB' :
                $size = round($size * pow(2, 20));
                break;
            case 'G' :
            case 'GB' :

                $size = round($size * pow(2, 30));
                break;
            case 'T' :
            case 'TB' :
                $size = round($size * pow(2, 40));
                break;
        }

        return $size;
    }

    return false;

}

/**
 * @brief Convert a string interval to seconds
 *
 * @detail This function can be used to convert a string interval such as '1 week' into seconds. Currently
 * supported intervals are seconds, minutes, hours, days and weeks. Months are not supported because
 * some crazy crackpot decided to make them all different lengths, so without knowing which month we're
 * talking about, converting them to seconds is impossible.
 *
 * Multiple interval support is also possible. Intervals can be separated with a comma (,) or the word
 * 'and', for example:
 *
 * <pre><code class="php">
 * $foo = seconds('1 week, 2 days');
 * $bar = seconds('1 week and 2 days');
 * </code></pre>
 *
 * Both of these function calls will yeild the same result.
 *
 * @since 1.0.0
 *
 * @param string $interval The string interval to convert to seconds
 *
 * @return int Number of seconds in the interval
 */
function seconds($interval) {

    if (is_numeric($interval))
        return $interval;

    $intervals = preg_split('/(\s+and|\s*,)\s+/', $interval);

    $value = 0;

    foreach($intervals as $interval) {

        if (!preg_match('/(\d+)\s+(\w+)/', $interval, $matches))
            return 0;

        $val = $matches[1];

        switch (strtolower($matches[2])) {

            case 'second' :
            case 'seconds' :
                $value += $val;

                break;

            case 'minutes' :
                $value += ($val * 60);

                break;

            case 'hour' :
            case 'hours' :
                $value += ($val * 60 * 60);
                break;

            case 'day' :
            case 'days' :
                $value += ($val * 60 * 60 * 24);

                break;

            case 'week' :
            case 'weeks' :
                $value += ($val * 60 * 60 * 24 * 7);

                break;

            case 'year' :
            case 'years' :
                $value = ($val * 60 * 60 * 24 * 365.25);

                break;
        }
    }

    return $value;

}

/**
 * @brief Convert interval to minutes
 *
 * @detail Same as the seconds function except returns the number of minutes.
 *
 * @since 1.0.0
 *
 * @return int Minutes in interval
 */
function minutes($interval) {

    return seconds($interval) / 60;

}

/**
 * @brief Convert interval to hours
 *
 * @detail Same as the seconds function except returns the number of hours.
 *
 * @since 1.0.0
 *
 * @return int Hours in interval
 */
function hours($interval) {

    return minutes($interval) / 60;

}

/**
 * @brief Convert interval to days
 *
 * @detail Same as the seconds function except returns the number of days.
 *
 * @since 1.0.0
 *
 * @return int Days in interval
 */
function days($interval) {

    return hours($interval) / 24;

}

/**
 * @brief Convert interval to weeks
 *
 * @detail Same as the seconds function except returns the number of weeks.
 *
 * @since 1.0.0
 *
 * @return int Weeks in interval
 */
function weeks($interval) {

    return days($interval) / 7;

}

/**
 * @brief Convert interval to years
 *
 * @detail Same as the seconds function except returns the number of years.
 *
 * @since 1.0.0
 *
 * @return int Years in interval
 */
function years($interval) {

    return days($interval) / 365.25;

}

/**
 * @brief Get the age of a date.
 *
 * @detail This helper function will return the number of years between a specified date and now. Useful for
 * getting an age.
 *
 * @since 1.0.0
 *
<<<<<<< HEAD
 * @return int Number of years from the specified date to now.
=======
 * @return int|boolean Number of years from the specified date to now, or FALSE on error.
>>>>>>> 5595d1ca
 */
function age($date) {

    if($date instanceof \DateTime)
        $time = $date->getTimestamp();

    elseif(is_string($date))
        $time = strtotime($date);

    else
        return false;

    return years(time() - $time);

}

/**
 * @brief Convert interval to uptime string
 *
 * @detail This function will convert an integer of seconds into an uptime string similar to what is returned by
 * the unix uptime command. ie: '9 days 3:32:02'
 *
 * @since 1.0.0
 *
 * @return string Minutes in interval
 */
function uptime($interval) {

    $d = floor(days($interval));

    $h = floor(hours($interval)) - ($d * 24);

    $m = floor(minutes($interval)) - (($h + ($d * 24)) * 60);

    $s = floor(seconds($interval)) - ((($m + ($h + ($d * 24)) * 60)) * 60);

    $o = '';

    if ($d == 1)
        $o .= "$d day ";
    elseif ($d > 1)
        $o .= "$d days ";

    $o .= $h . ':' . str_pad($m, 2, '0', STR_PAD_LEFT) . ':' . str_pad($s, 2, '0', STR_PAD_LEFT);

    return $o;

}

/**
 * Return a string interval in a nice readable format.
 *
 * Similar to uptime() this extends the format into a complete string in a nice, friendly readable format.
 *
 * @param mixed $seconds The interval to convert in seconds.
 *
 * @return string A friendly string.
 */
function interval($seconds){

    if($seconds < 1)
        return 'No time at all';

    $o = array();

    if(($d = floor(days($seconds))) > 0)
        $o[] = $d . ' day' . (($d > 1) ? 's' : '');

    if(($h = floor(hours($seconds)) - ($d * 24)) > 0)
        $o[] = $h . ' hour' . (($h > 1) ? 's' : '');

    if(($m = floor(minutes($seconds)) - (($h + ($d * 24)) * 60)) > 0)
        $o[] = $m . ' minute' . (($m > 1) ? 's' : '');

    $o = implode(', ', $o);

    if(($s = floor(seconds($seconds)) - ((($m + ($h + ($d * 24)) * 60)) * 60)) > 0)
        $o .= ($o ? ' and ' : '') . $s . ' second' . (($s > 1) ? 's' : '');

    return $o;

}

/**
 * @brief Fix a numeric string
 *
 * @detail Sometimes a numeric (int or float) will be stored as a string variable. This can cause
 * issues with functions that check the variable type to determine what to do with it. This
 * function allows you to simply pass a variable through it and it will 'fix' it. If it is
 * a string and is a numeric value, it will be converted to the appropriate variable type.
 *
 * If the value is a string and is meant to be a string, it will be left alone.
 *
 * @since 1.0.0
 *
 * @param mixed $value The variable to type check and possibly fix.
 *
 * @return mixed The fixed variable.
 */
function str_fixtype(&$value) {

    if (is_numeric($value)) {

        /*
         * NOTE: We can't use settype() here as it is unable to distinguish between a float and an int. So we
         * use this trick to force PHP to figure it out for itself. Adding zero will not affect the value
         * but will cause the type to be converted to int or float.
         */

        $value = $value + 0;
    }

    return $value;

}

/**
 * Helper function to get the status text for an HTTP response code
 *
 * @param integer $code The response code.
 *
 * @return mixed A string containing the response text if the code is valid. False otherwise.
 */
function http_response_text($code) {

    $text = FALSE;

    if ($file = \Hazaar\Loader::getFilePath(FILE_PATH_SUPPORT, 'Http_Status.dat')) {

        if (preg_match('/^' . $code . '\s(.*)$/m', file_get_contents($file), $matches)) {

            $text = $matches[1];

        }

    }

    return $text;

}

function hazaar_request_headers() {

    if (!is_array($_SERVER))
        return array();

    $headers = array();

    foreach($_SERVER as $name => $value) {

        if (substr($name, 0, 5) == 'HTTP_')
            $headers[str_replace(' ', '-', ucwords(strtolower(str_replace('_', ' ', substr($name, 5)))))] = $value;

    }

    //Fix a missing Content-Type header
    if(isset($_SERVER['CONTENT_TYPE'])) $headers['Content-Type'] = $_SERVER['CONTENT_TYPE'];

    //Fix a missing Content-Length header
    if(isset($_SERVER['CONTENT_LENGTH'])) $headers['Content-Length'] = intval($_SERVER['CONTENT_LENGTH']);

    return $headers;

}

if(!function_exists('getallheaders')){

    function getallheaders(){

        return hazaar_request_headers();

    }

}

// apache_request_headers replicement for nginx
if(!function_exists('apache_request_headers')){

    function apache_request_headers() {

        return hazaar_request_headers();

    }

}

if(!function_exists('http_response_code')){

    function http_response_code($code = NULL) {

        if ($code) {

            if ($text = http_response_text($code)) {

                header($_SERVER['SERVER_PROTOCOL'] . ' ' . $code . ' ' . $text);

                $_SERVER['HTTP_RESPONSE_CODE'] = $code;

                return true;

            } else {

                die('Missing Http_Status.dat file!');

            }

        } else {

            return (array_key_exists('HTTP_RESPONSE_CODE', $_SERVER) ? $_SERVER['HTTP_RESPONSE_CODE'] : 200);

        }

        return false;

    }
}

function guid() {

    $format = 'xxxxxxxx-yxxx-yxxx-yxxx-xxxxxxxxxxxx';

    $value = preg_replace_callback('/[xy]/', function ($c) {

        $num = rand(0, 15);
        $value = (($c[0] == 'x') ? $num : ($num & 0x3 | 0x8));

        return dechex($value);
    }, $format);

    return $value;

}

function dump($data = NULL) {

    $response = null;

    if(PHP_SAPI == 'cli'){

        $response = 'hazaar';

    }else{

        $app = Hazaar\Application::getInstance();

        if($app && $app->request && !($response = $app->getResponseType())){

            if (function_exists('apache_request_headers')) {

                $h = apache_request_headers();

                if (ake($h, 'X-Requested-With') == 'XMLHttpRequest')
                    $response = 'json';

            }

        }elseif (getenv('HAZAAR_SID')) {

            $response = 'hazaar';

        }

    }

    $exec_time = round((microtime(true) - HAZAAR_EXEC_START) * 1000, 2);

    if($response == 'json'){

        $dump = array(
            'data' => $data,
            'trace' => debug_backtrace(DEBUG_BACKTRACE_IGNORE_ARGS),
            'exec' => $exec_time
        );

        header('Content-Type: application/json');

        echo json_encode($dump);

        exit();

    }elseif($response == 'hazaar'){

        echo "Hazaar Dump:\n\n";

        var_dump($data);

        echo "\n\n";

        debug_print_backtrace();

    } else {

        $style = "<style>
body { padding: 0; margin: 0; font-family: Arial, Helvetica, sans-serif; }
.exec_time { float: right; padding: 0 15px; font-size: 22px; line-height: 50px; color: #fff; }
.exec_time.good { background-color: #33bb33; }
.exec_time.ok { background-color: gold; color: #333; }
.exec_time.bad { background-color: #ea4040; }
h2 { background: #554D7C; color: #fff; padding: 0 15px; line-height: 50px; }
pre { margin: 30px; }
</style>";

        echo "<html>\n\n<head>\n\t<title>Hazaar Dump</title>\n$style</head>\n\n<body>\n\n";

        $speed_class = ($exec_time > 250) ? (($exec_time > 500) ? 'bad' : 'ok') : 'good';

        echo "<div class=\"exec_time $speed_class\">{$exec_time}ms</div>";

        echo "<h2>Dump</h2>\n\n";

        var_dump($data);

        echo "\n\n<h2>Backtrace</h2>\n\n<pre>\n";

        $e = new Exception();

        print_r(str_replace('/path/to/code/', '', $e->getTraceAsString()));

        echo "\n</pre>\n\n</body>\n\n</html>\n\n";

    }

    exit();

}

/**
 * Perform a regular expression match on a string using multiple possible regular expressions.
 *
 * This is the same as calling preg_match() except that $patterns is an array of regular expressions.
 * Execution returns on the first match.
 *
 * @param array   $patterns   An array of patterns to search for, as a string.
 * @param string  $subject    The input string.
 * @param array   $matches    If matches is provided, then it is filled with the results of search. $matches[0] will contain the text that
 *                            matched the full pattern, $matches[1] will have the text that matched the first captured parenthesized
 *                            subpattern, and so on.
 * @param integer $flags      For details on available flags, see the "preg_match()":http://php.net/manual/en/function.preg-match.php
 *                            documentation.
 * @param integer $offset     Normally, the search starts from the beginning of the subject string. The optional parameter offset can
 *                            be used to specify the alternate place from which to start the search (in bytes).
 *
 * @return boolean|integer
 */
function preg_match_array($patterns, $subject, &$matches = NULL, $flags = 0, $offset = 0) {

    if (!is_array($patterns))
        return FALSE;

    foreach($patterns as $pattern) {

        if (preg_match($pattern, $subject, $matches, $flags, $offset))
            return 1;

    }

    return 0;

}

if(!function_exists('money_format')){

    /**
     * Replacement for the "built-in" PHP function money_format(), which isn't always built-in.
     *
     * Some systems, particularly Windows (also possible BSD) the built-in money_format() function
     * will not be defined.  This is because it's just a wrapper for a C function called strfmon()
     * which isn't available on all platforms (such as Windows).
     *
     * @param mixed $format The format specification, see
     *
     * @param mixed $number The number to be formatted.
     *
     * @return string The formatted number.
     */
    function money_format($format, $number) {

        $regex  = '/%((?:[\^!\-]|\+|\(|\=.)*)([0-9]+)?(?:#([0-9]+))?(?:\.([0-9]+))?([in%])/';

        if (setlocale(LC_MONETARY, 0) == 'C')
            setlocale(LC_MONETARY, '');

        $locale = localeconv();

        preg_match_all($regex, $format, $matches, PREG_SET_ORDER);

        foreach ($matches as $fmatch) {

            $value = floatval($number);

            $flags = array(
                'fillchar'  => preg_match('/\=(.)/', $fmatch[1], $match) ?
                               $match[1] : ' ',
                'nogroup'   => preg_match('/\^/', $fmatch[1]) > 0,
                'usesignal' => preg_match('/\+|\(/', $fmatch[1], $match) ?
                               $match[0] : '+',
                'nosimbol'  => preg_match('/\!/', $fmatch[1]) > 0,
                'isleft'    => preg_match('/\-/', $fmatch[1]) > 0
            );

            $width      = trim($fmatch[2]) ? (int)$fmatch[2] : 0;

            $left       = trim($fmatch[3]) ? (int)$fmatch[3] : 0;

            $right      = trim($fmatch[4]) ? (int)$fmatch[4] : $locale['int_frac_digits'];

            $conversion = $fmatch[5];

            $positive = true;

            if ($value < 0) {

                $positive = false;

                $value  *= -1;

            }

            $letter = $positive ? 'p' : 'n';

            $prefix = $suffix = $cprefix = $csuffix = $signal = '';

            $signal = $positive ? $locale['positive_sign'] : $locale['negative_sign'];

            switch (true) {
                case $locale["{$letter}_sign_posn"] == 1 && $flags['usesignal'] == '+':
                    $prefix = $signal;
                    break;

                case $locale["{$letter}_sign_posn"] == 2 && $flags['usesignal'] == '+':
                    $suffix = $signal;
                    break;

                case $locale["{$letter}_sign_posn"] == 3 && $flags['usesignal'] == '+':
                    $cprefix = $signal;
                    break;

                case $locale["{$letter}_sign_posn"] == 4 && $flags['usesignal'] == '+':
                    $csuffix = $signal;
                    break;

                case $flags['usesignal'] == '(':
                case $locale["{$letter}_sign_posn"] == 0:
                    $prefix = '(';
                    $suffix = ')';
                    break;

            }

            if (!$flags['nosimbol']) {

                $currency = $cprefix . ($conversion == 'i' ? $locale['int_curr_symbol'] : $locale['currency_symbol']) . $csuffix;

            } else {

                $currency = '';

            }

            $space  = $locale["{$letter}_sep_by_space"] ? ' ' : '';

            $value = number_format($value, $right, $locale['mon_decimal_point'], $flags['nogroup'] ? '' : $locale['mon_thousands_sep']);

            $value = @explode($locale['mon_decimal_point'], $value);

            $n = strlen($prefix) + strlen($currency) + strlen($value[0]);

            if ($left > 0 && $left > $n)
                $value[0] = str_repeat($flags['fillchar'], $left - $n) . $value[0];

            $value = implode($locale['mon_decimal_point'], $value);

            if ($locale["{$letter}_cs_precedes"])
                $value = $prefix . $currency . $space . $value . $suffix;
            else
                $value = $prefix . $value . $space . $currency . $suffix;

            if ($width > 0)
                $value = str_pad($value, $width, $flags['fillchar'], $flags['isleft'] ? STR_PAD_RIGHT : STR_PAD_LEFT);

            $format = str_replace($fmatch[0], $value, $format);

        }

        return $format;

    }

}

if (!function_exists('str_putcsv')) {

    /**
     * Convert an array into a CSV line.
     *
     * @param array $input
     *
     * @param string $delimiter Defaults to comma (,)
     *
     * @param string $enclosure Defaults to double quote (")
     *
     * @return string
     */
    function str_putcsv($input, $delimiter = ',', $enclosure = '"', $escape_char = "\\") {

        $fp = fopen('php://temp', 'r+b');

        fputcsv($fp, $input, $delimiter, $enclosure, $escape_char);

        rewind($fp);

        $data = rtrim(stream_get_contents($fp), "\n");

        fclose($fp);

        return $data;

    }

}

/**
 * Replaces elements from passed arrays or objects into the first array or object recursively
 *
 * NOTE: This function is almost identical to the PHP function array_replace_recursive() except that it
 * also works with stdClass objects.
 *
 * replace_recursive() replaces the values of item1 with the same values from all the following
 * items. If a key from the first item exists in the second item, its value will be replaced by
 * the value from the second item. If the key exists in the second item, and not the first, it will
 * be created in the first item. If a key only exists in the first item, it will be left as is. If
 * several items are passed for replacement, they will be processed in order, the later item overwriting
 * the previous values.
 *
 * replace_recursive() is recursive : it will recurse into item and apply the same process to the inner value.
 *
 * When the value in item1 is scalar, it will be replaced by the value in item2, may it be scalar, array
 * or stdClass. When the value in item1 and item2 are both arrays or objects, replace_recursive() will replace
 * their respective value recursively.
 *
 * @since 2.3.41
 * @return mixed
 */
function replace_recursive(){

    $items = func_get_args();

    $target = array_shift($items);

    foreach($items as $item){

        if(!((is_array($item) && count($item) > 0)
            || ($item instanceof stdClass && count(get_object_vars($item))) > 0))
            continue;

        foreach($item as $key => $value){

            if(is_array($target)){

                if(array_key_exists($key, $target)
                    && gettype($target[$key]) == gettype($value)
                    && (is_array($target[$key]) || $target[$key] instanceof stdClass))
                    $target[$key] = replace_recursive(ake($target, $key), $value);
                else
                    $target[$key] = $value;

            }elseif($target instanceof stdClass){

                if(property_exists($target, $key)
                    && gettype($target->$key) == gettype($value)
                    && (is_array(ake($target, $key)) || ake($target, $key) instanceof stdClass))
                    $target->$key = replace_recursive($target->$key, $value);
                else
                    $target->$key = $value;

            }

        }

    }

    return $target;

}

/**
 * Recrusively convert a traversable object into a normal array
 *
 * This is the same as the built-in PHP iterator_to_array() function except it will recurse into any \Traversable objects it contains.
 *
 * @param Traversable $it The object to convert to an array.
 *
 * @return array
 *
 * @since 2.3.60
 */
function recursive_iterator_to_array(\Traversable $it) {

    $result = array();

    foreach($it as $key => $value) {

        if($value instanceof \Traversable)
            $result[$key] = recursive_iterator_to_array($value);
        else
            $result[$key] = $value;

    }

    return $result;

}

/**
 * Recursivly computes the difference of arrays with additional index check
 *
 * Compares `array1` against `array2` and returns the difference. Unlike array_diff() the array keys are also used
 * in the comparison.  Also, unlike the PHP array_diff_assoc() function, this function recurse into child arrays.
 *
 * @param array $array1 The array to compare from.
 *
 * @param array $array2 The array to compare against.
 *
 * @param array ... More arrays to compare against.
 *
 * @return array
 *
 * @author Diego Dias <diego.dias@apir.com.au>
 *
 * @since 2.4.1
 */
function array_diff_assoc_recursive() {

    $arrays = func_get_args();

    $array1 = array_shift($arrays);

    $diff = array();

    foreach($array1 as $key => $value) {

        foreach($arrays as $array_compare){

            //Check if the value exists in the compare array and if not, check the next array
            if((is_array($array_compare) && !array_key_exists($key, $array_compare))
                || ($array_compare instanceof \stdClass && !property_exists($array_compare, $key)))
                continue;

            if(!(is_array($value) || $value instanceof \stdClass) && $value !== ake($array_compare, $key))
                continue;

            if(is_array($value) || $value instanceof \stdClass){

                $compare_value = ake($array_compare, $key);

                if(!(is_array($compare_value) || $compare_value instanceof \stdClass))
                    break;

                $child_diff = array_diff_assoc_recursive($value, $compare_value);

                if(!empty($child_diff)){

                    $value = $child_diff;

                    break;

                }

            }

            continue 2;

        }

        $diff[$key] = $value;

    }

    return $diff;

}

/**
 * Recursively convert an object into an array.
 *
 * This is basically a recursive version of PHP's get_object_vars().
 *
 * @param object $object The object to convert.
 * @return array|boolean Returns the converted object as an array or false on failure.
 */
function object_to_array($object){

    if(!is_object($object))
        return false;

    $array = get_object_vars($object);

    foreach($array as &$value) {

        if(is_object($value))
            $value = object_to_array($value);

    }

    return $array;

}

/**
 * Searches the array using a callback function and returns the first corresponding key if successful.
 *
 * @param mixed $haystack The array.
 * @param callable $callback The callback function to use.  This function should return true if the value matches.
 * @return mixed
 */
function array_usearch($haystack, callable $callback){

    foreach($haystack as $key => $value){

        if($callback($value, $key) === true)
            return $key;

    }

    return false;
}

/**
 * Checks if a value exists in an array using a callback function.
 *
 * @param mixed $haystack The array.
 * @param callable $callback The callback function to use.  This function should return true if the value matches.
 * @return boolean True if the value is found in the array, false otherwise.
 */
function in_uarray($haystack, callable $callback){

    return array_usearch($haystack, $callback) !== false;

}

/**
 * Recursively remove all empty values from an array
 *
 * Removes all values from an array that are considered empty.  This includes null values, empty strings and empty arrays.
 *
 * Unlike PHP's `empty()` function, this DOES NOT include 0, 0.0, "0" or false.
 *
 * @param mixed $array
 * @return mixed
 */
function array_remove_empty(&$array){

    foreach ($array as $key => &$value) {

        if (is_array($value))
            array_remove_empty($value);

        if ($value === null
            || (is_string($value) && trim($value) === '')
            || (is_array($value) && count($value) === 0))
            unset($array[$key]);

    }

    return $array;

}

/**
 * Generate a truly random string of characters.
 * 
 * @param mixed $length The length of the random string being created.
 * @param mixed $include_special Whether or not special characters such as #, $, etc should be included.   Normally only Aa-Zz, 0-9 are used.
 * 
 * @return string A totally random string of characters.
 */
function str_random($length, $include_special = false){

    $characters = '0123456789abcdefghijklmnopqrstuvwxyzABCDEFGHIJKLMNOPQRSTUVWXYZ';

    if($include_special === true)
        $characters .= ' ~!@#$%^&*()-_=+[{]}\|;:\'",<.>/?';

    $count = strlen($characters);

    $randomString = '';

    for ($i = 0; $i < $length; $i++)
        $randomString .= $characters[rand(0, $count - 1)];

    return $randomString;

}

/**
 * Pull an item out of an array by is key
 *
 * This function is similar to array_pop() and array_shift(), except that instead of popping the last/first element off the
 * array, it pops an element with the specified key.
 *
 * @param array $array The array to pull the element from.
 * @param int|string $key The key of the element.
 *
 * @return mixed The element returned from the array.
 */
function array_pull(&$array, $key){

    if(!array_key_exists($key, $array))
        return null;

    $item = $array[$key];

    unset($array[$key]);

    return $item;

}<|MERGE_RESOLUTION|>--- conflicted
+++ resolved
@@ -886,11 +886,7 @@
  *
  * @since 1.0.0
  *
-<<<<<<< HEAD
- * @return int Number of years from the specified date to now.
-=======
  * @return int|boolean Number of years from the specified date to now, or FALSE on error.
->>>>>>> 5595d1ca
  */
 function age($date) {
 
