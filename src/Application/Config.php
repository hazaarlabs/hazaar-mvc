<?php
/**
 * @file        Hazaar/Application/Config.php
 *
 * @author      Jamie Carl <jamie@hazaarlabs.com>
 *
 * @copyright   Copyright (c) 2012 Jamie Carl (http://www.hazaarlabs.com)
 */

/**
 * @brief       The main application entry point
 */
namespace Hazaar\Application;

/**
 * @brief       Application Configuration Class
 *
 * @detail      The config class loads settings from a configuration file and configures the system ready
 *              for the application to run.  By default the config file used is application.ini and is stored
 *              in the config folder of the application path.
 *
 * @since       1.0.0
 */
class Config extends \Hazaar\Map {

    static public $override_paths = array();

    private $env;

    private $source;

    private $global;

    private $loaded = false;

    /**
     * @detail      The application configuration constructor loads the settings from the configuration file specified
     *              in the first parameter.  It will use the second parameter as the starting point and is intended to
     *              allow different operating environments to be configured from a single configuration file.
     *
     * @since       1.0.0
     *
     * @param       string  $source_file    The absolute path to the config file
     *
     * @param       string  $env            The application environment to read settings for.  Usually `development`
     *                                      or `production`.
     *
     * @param       mixed   $defaults       Initial defaut values.
     *
     * @param       mixed   $path_type      The search path type to look for configuration files.
     *
     * @param       mixed   $override_paths An array of subdirectory names to look for overrides.
     */
    function __construct($source_file = null, $env = NULL, $defaults = array(), $path_type = FILE_PATH_CONFIG, $override_namespaces = false) {

        $config = null;

        if(! $env)
            $env = APPLICATION_ENV;

        $this->env = $env;

        if($this->source = trim($source_file)){

            if($config = $this->load($this->source, $defaults, $path_type, Config::$override_paths, $override_namespaces))
                $this->loaded = ($config->count() > 0);

        }

        $filters = array(
            'out' => array(
                array(
                    'field' => null,
                    'callback' => array($this, 'parseString')
                )
            )
        );

        parent::__construct($config, null, $filters);

    }

    public function load(&$source, $defaults = array(), $path_type = FILE_PATH_CONFIG, $override_paths = null, $override_namespaces = false) {

        $options = array();

<<<<<<< HEAD
        $search_sources = array($source);
=======
        $sources = array(array('name' => $source, 'ns' => true));
>>>>>>> 01de8faa

        if($override_paths){

            if(!is_array($override_paths))
                $override_paths = array($override_paths);

            foreach($override_paths as $override)
<<<<<<< HEAD
                $search_sources[] = $override . DIRECTORY_SEPARATOR . $source;


        }

        foreach($search_sources as &$search_source){
=======
                $sources[] = array('name' => $override . DIRECTORY_SEPARATOR . $source, 'ns' => $override_namespaces);


        }

        foreach($sources as &$source_info){
>>>>>>> 01de8faa

            $source = null;

            //If we have an extension, just use that file.
<<<<<<< HEAD
            if(strrpos($search_source, '.') !== false){

                $source = \Hazaar\Loader::getFilePath($path_type, $search_source);
=======
            if(strrpos($source_info['name'], '.') !== false){

                $source_file = \Hazaar\Loader::getFilePath($path_type, $source_info['name']);
>>>>>>> 01de8faa

            }else{ //Otherwise, search for files with supported extensions

                $extensions = array('json', 'ini'); //Ordered by preference

                foreach($extensions as $ext){

<<<<<<< HEAD
                    $filename = $search_source . '.' . $ext;
=======
                    $filename = $source_info['name'] . '.' . $ext;
>>>>>>> 01de8faa

                    if($source = \Hazaar\Loader::getFilePath($path_type, $filename))
                        break;

                }

            }

            //If the file doesn't exist, then skip it.
<<<<<<< HEAD
            if($source)
                $options[] = $this->loadSourceFile($source);
=======
            if(!$source_file) continue;

            $source_data = $this->loadSourceFile($source_file);

            $options[] = ($source_info['ns'] === true) ? $source_data : array($this->env => $this->loadSourceFile($source_file));
>>>>>>> 01de8faa

        }

        if(!count($options) > 0) return false;

        $combined = array();

        foreach($options as $o){

            if(ake($combined, 'final') === true)
                break;

            $combined = array_replace_recursive($combined, $o);

        }

        $config = new \Hazaar\Map($defaults);

        if(!$this->loadConfigOptions($combined, $config))
            return false;

        return $config;

    }

    private function loadSourceFile($source){

        $config = array();

        $cache_key = null;

        //Check if APCu is available for caching and load the config file from cache if it exists.
        if(in_array('apcu', get_loaded_extensions())){

            $cache_key = md5(gethostname() . ':' . $source);

            if(apcu_exists($cache_key)) {

                $cache_info = apcu_cache_info();

                $mtime = 0;

                foreach($cache_info['cache_list'] as $cache) {

                    if(array_key_exists('info', $cache) && $cache['info'] == $cache_key) {

                        $mtime = ake($cache, 'mtime');

                        break;

                    }

                }

                if($mtime > filemtime($source))
                    $source = apcu_fetch($cache_key);

            }

        }

        //If we have loaded this config file, continue on to the next
        if(!is_string($source))
            return $source;

        $file = new \Hazaar\File($source);

        $extention = $file->extension();

        if($extention == 'json'){

            if(!$config = $file->parseJSON(true))
                throw new \Exception('Failed to parse JSON config file: ' . $source);

        }elseif($extention == 'ini'){

            if(!$config = parse_ini_string($file->get_contents(), true, INI_SCANNER_TYPED))
                throw new \Exception('Failed to parse INI config file: ' . $source);

            foreach($config as &$array)
                $array = array_from_dot_notation($array);

        }else{

            throw new \Exception('Unknown file format: ' . $source);

        }

        //Store the config file in cache
        if($cache_key !== null) apcu_store($cache_key, $config);

        return $config;

    }

    private function loadConfigOptions($options, \Hazaar\Map $config, $env = null){

        if(!$env)
            $env = $this->env;

        if(!(\Hazaar\Map::is_array($options) && array_key_exists($env, $options)))
            return false;

        if(!is_array($this->global))
            $this->global = array();

        $this->global = array_merge($this->global, $options);

        foreach($options[$env] as $key => $values) {

            if($key === 'include') {

                if(!\Hazaar\Map::is_array($values))
                    $values = array($values);

                foreach($values as $include_environment)
                    $this->loadConfigOptions($options, $config, $include_environment);

            } elseif($key === 'import') {

                if(!\Hazaar\Map::is_array($values))
                    $values = array($values);

                foreach($values as $import_file){

                    if(!($file = \Hazaar\Loader::getFilePath(FILE_PATH_CONFIG, $import_file)))
                        continue;

                    if($options = $this->loadSourceFile($file))
                        $config->extend($options);

                }

            } else {

                $config->set($key, $values, true);

            }

        }

        return $config;

    }


    /**
     * Check whether the config was loaded from the source file.
     */
    public function loaded() {

        return $this->loaded;

    }

    /**
     * @brief       Get the config environment that was loaded
     *
     * @since       2.0.0
     */
    public function getEnv() {

        return $this->env;

    }

    public function getEnvConfig($env = null){

        if($env === null)
            $env = $this->env;

        return ake($this->global, $env);

    }

    public function getEnvironments(){

        return array_keys($this->global);

    }

    /**
     * @brief       Get the source file content from which the settings originated
     *
     * @since       1.0.0
     */
    public function getSource() {

        if(file_exists($this->source))
            return file_get_contents($this->source);

        return 'config file not found';

    }

    public function getSourceFilename() {

        return $this->source;

    }

    /**
     * Test if the current loaded source file is writable on the filesystem
     *
     * @return boolean
     */
    public function isWritable(){

        return is_writable($this->source);

    }

    /**
     * @brief       Output the configuration in a human readable format.
     *
     * @detail      This method is useful for logging, debugging or for using in application administration interfaces
     *              to check the current running configuration.
     *
     *              ### Example Output
     *
     *              <pre>
     *              app.name = Example Application
     *              app.version = 0.0.1
     *              app.layout = application
     *              app.theme.name = test
     *              app.defaultController = Index
     *              app.compress = false
     *              app.debug = 1
     *              paths.model = models
     *              paths.view = views
     *              paths.controller = controllers
     *              php.date.timezone = Australia/ACT
     *              php.display_startup_errors = 1
     *              php.display_errors = 1
     *              module.require[] = pgsql
     *              </pre>
     *
     * @since       1.0.0
     *
     * @return      string Config as a multi-line string
     */
    public function __tostring() {

        return $this->tostring();

    }

    public function tostring() {

        $config = $this->todotnotation();

        $output = "[{$this->env}]\n";

        foreach($config as $key => $value) {

            $output .= "{$key}={$value}\n";

        }

        return $output;

    }

    public function write($target = null) {

        if(!$target)
            $target = $this->source;

        if(!$target)
            return FALSE;

        $info = pathinfo($target);

        $type = ake($info, 'extension', 'json');

        $options = new \Hazaar\Map();

        //The file is a named config file ie: not an absolute file name
        if(ake($info, 'dirname') === '.' && !array_key_exists('extension', $info))
            $this->source = \Hazaar\Loader::getFilePath(FILE_PATH_CONFIG, $target . '.' . $type);

        $source = new \Hazaar\File($this->source);

        //Grab the original file so we can merge into it
        if($source->exists()){

            $source_type = $source->extension();

            if($source_type == 'json')
                $options->fromJSON($source->get_contents());

            elseif($source_type == 'ini')
                $options->fromDotNotation(parse_ini_string($source->get_contents(), TRUE, INI_SCANNER_RAW));

        }

        $options->set($this->env, $this->toArray());

        $output = '';

        if($type == 'ini'){

            foreach($options as $env => $option) {

                $output .= "[$env]" . LINE_BREAK;

                $output .= $option->todotnotation()->flatten(' = ', LINE_BREAK) . LINE_BREAK;

            }

        }else{

            $output = $options->toJSON(false, JSON_PRETTY_PRINT);

        }

        $source->set_contents($output);

        $result = $source->save();

        if($result === FALSE)
            return FALSE;

        return TRUE;

    }

    public function parseString($elem, $key){

        $allowed_values = array(
            'GLOBALS' => &$GLOBALS,
            '_SERVER' => &$_SERVER,
            '_GET' => &$_GET,
            '_POST' => &$_POST,
            '_FILES' => &$_FILES,
            '_COOKIE' => &$_COOKIE,
            '_SESSION' => &$_SESSION,
            '_REQUEST' => &$_REQUEST,
            '_ENV' => &$_ENV,
            '_APP' => &\Hazaar\Application::getInstance()->GLOBALS,
        );

        if(is_string($elem) && preg_match_all('/%([\w\[\]]*)%/', $elem, $matches)){

            foreach($matches[0] as $index => $match){

                if(strpos($matches[1][$index], '[') !== false){

                    parse_str($matches[1][$index], $result);

                    $parts = explode('.', key(array_to_dot_notation($result)));

                    if(!array_key_exists($parts[0], $allowed_values))
                        return '';

                    $value =& $allowed_values;

                    foreach($parts as $part){

                        if(!($value && array_key_exists($part, $value)))
                            return '';

                        $value =& $value[$part];

                    }

                }else{

                    $value = defined($matches[1][$index]) ? constant($matches[1][$index]) : '';

                }

                $elem = preg_replace('/' . preg_quote($match) . '/', $value, $elem, 1);

            }

        }

        return $elem;

    }

}<|MERGE_RESOLUTION|>--- conflicted
+++ resolved
@@ -80,15 +80,11 @@
 
     }
 
-    public function load(&$source, $defaults = array(), $path_type = FILE_PATH_CONFIG, $override_paths = null, $override_namespaces = false) {
+    public function load($source, $defaults = array(), $path_type = FILE_PATH_CONFIG, $override_paths = null, $override_namespaces = false) {
 
         $options = array();
 
-<<<<<<< HEAD
-        $search_sources = array($source);
-=======
         $sources = array(array('name' => $source, 'ns' => true));
->>>>>>> 01de8faa
 
         if($override_paths){
 
@@ -96,34 +92,19 @@
                 $override_paths = array($override_paths);
 
             foreach($override_paths as $override)
-<<<<<<< HEAD
-                $search_sources[] = $override . DIRECTORY_SEPARATOR . $source;
-
-
-        }
-
-        foreach($search_sources as &$search_source){
-=======
                 $sources[] = array('name' => $override . DIRECTORY_SEPARATOR . $source, 'ns' => $override_namespaces);
 
 
         }
 
         foreach($sources as &$source_info){
->>>>>>> 01de8faa
-
-            $source = null;
+
+            $source_file = null;
 
             //If we have an extension, just use that file.
-<<<<<<< HEAD
-            if(strrpos($search_source, '.') !== false){
-
-                $source = \Hazaar\Loader::getFilePath($path_type, $search_source);
-=======
             if(strrpos($source_info['name'], '.') !== false){
 
                 $source_file = \Hazaar\Loader::getFilePath($path_type, $source_info['name']);
->>>>>>> 01de8faa
 
             }else{ //Otherwise, search for files with supported extensions
 
@@ -131,13 +112,9 @@
 
                 foreach($extensions as $ext){
 
-<<<<<<< HEAD
-                    $filename = $search_source . '.' . $ext;
-=======
                     $filename = $source_info['name'] . '.' . $ext;
->>>>>>> 01de8faa
-
-                    if($source = \Hazaar\Loader::getFilePath($path_type, $filename))
+
+                    if($source_file = \Hazaar\Loader::getFilePath($path_type, $filename))
                         break;
 
                 }
@@ -145,16 +122,11 @@
             }
 
             //If the file doesn't exist, then skip it.
-<<<<<<< HEAD
-            if($source)
-                $options[] = $this->loadSourceFile($source);
-=======
             if(!$source_file) continue;
 
             $source_data = $this->loadSourceFile($source_file);
 
             $options[] = ($source_info['ns'] === true) ? $source_data : array($this->env => $this->loadSourceFile($source_file));
->>>>>>> 01de8faa
 
         }
 
