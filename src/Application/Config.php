--- conflicted
+++ resolved
@@ -48,376 +48,6 @@
             return self::$instances[$sourceKey];
         }
 
-<<<<<<< HEAD
-        return self::$instances[$sourceKey] = new Config($sourceFile, $env, $defaults, $overrideNamespaces);
-    }
-
-    /**
-     * Loads a configuration file and returns the configuration options.
-     *
-     * @param string       $source             the name of the configuration file to load
-     * @param string       $env                (optional) The environment to load the configuration for. If null, the default environment will be used.
-     * @param array<mixed> $defaults           (optional) The default configuration options
-     * @param bool         $overrideNamespaces (optional) Whether to override namespaces when searching for the file
-     *
-     * @return array<mixed> the configuration options
-     */
-    public function load(
-        string $source,
-        string $env = APPLICATION_ENV,
-        ?array $defaults = null,
-        bool $overrideNamespaces = false
-    ): array {
-        $defaults ??= [];
-        $options = [];
-        $sources = [['name' => $source, 'ns' => true]];
-        $this->env = $env;
-        foreach (Config::$overridePaths as $override) {
-            $sources[] = ['name' => $override.DIRECTORY_SEPARATOR.$source, 'ns' => $overrideNamespaces];
-        }
-        foreach ($sources as &$sourceInfo) {
-            $sourceFile = null;
-            $pathInfo = pathinfo($sourceInfo['name']);
-            // If we have an extension, just use that file.
-            if (false !== ($pathInfo['extension'] ?? false)) {
-                $sourceFile = '/' === substr($sourceInfo['name'], 0, 1)
-                    ? $sourceInfo['name']
-                    : Loader::getFilePath(FilePath::CONFIG, $sourceInfo['name']);
-            } else { // Otherwise, search for files with supported extensions
-                $extensions = ['json', 'ini']; // Ordered by preference
-                foreach ($extensions as $ext) {
-                    $filename = $sourceInfo['name'].'.'.$ext;
-                    if ($sourceFile = Loader::getFilePath(FilePath::CONFIG, $filename)) {
-                        break;
-                    }
-                }
-            }
-            // If the file doesn't exist, then skip it.
-            if (!$sourceFile) {
-                continue;
-            }
-            $sourceData = $this->loadSourceFile($sourceFile);
-            if (null === $this->sourceFile) {
-                $this->sourceFile = $sourceFile;
-            }
-            $options[] = (true === $sourceInfo['ns']) ? $sourceData : [$this->env => $sourceData];
-        }
-        if (count($options) > 0) {
-            $this->global = [];
-            foreach ($options as $o) {
-                if (true === ($this->global['final'] ?? false)) {
-                    break;
-                }
-                $this->global = array_replace_recursive($this->global, $o);
-            }
-            $this->loadConfigOptions($defaults, $this->global, $env);
-        }
-
-        return $defaults;
-    }
-
-    public function getSourceFile(): ?string
-    {
-        return $this->sourceFile;
-    }
-
-    /**
-     * Get the config environment that was loaded.
-     */
-    public function getEnv(): string
-    {
-        return $this->env;
-    }
-
-    /**
-     * Retrieves the environment configuration array.
-     *
-     * This method returns the configuration array for the specified environment.
-     * If no environment is specified, it uses the default environment set in the application.
-     *
-     * @param string $env The environment for which to retrieve the configuration. Defaults to null.
-     *
-     * @return array<mixed> the configuration array for the specified environment
-     */
-    public function getEnvConfig(?string $env = null): array
-    {
-        if (null === $env) {
-            $env = $this->env;
-        }
-
-        return $this->global[$env] ?? [];
-    }
-
-    /**
-     * Get the list of environments defined in the configuration.
-     *
-     * @return array<string> the list of environments
-     */
-    public function getEnvironments(): array
-    {
-        return array_keys($this->global);
-    }
-
-    /**
-     * Converts the configuration object to a string representation.
-     *
-     * @return string the string representation of the configuration object
-     */
-    public function toString(): string
-    {
-        $config = Arr::toDotNotation($this->options);
-        $output = "[{$this->env}]\n";
-        foreach ($config as $key => $value) {
-            $output .= "{$key}={$value}\n";
-        }
-
-        return $output;
-    }
-
-    /**
-     * Converts the configuration object to a secure array by removing the secure keys.
-     *
-     * @return array<mixed> the configuration array without the secure keys
-     */
-    public function toSecureArray(): array
-    {
-        return array_diff_key($this->options, array_flip($this->secureKeys));
-    }
-
-    public function save(): bool
-    {
-        if (null === $this->sourceFile) {
-            return false;
-        }
-        $currentData = json_decode(file_get_contents($this->sourceFile), true);
-        if (!array_key_exists($this->env, $currentData)) {
-            return false;
-        }
-        $data = array_intersect_key(array_merge(array_combine(array_fill(0, count($this->includes), 'include'), $this->includes), $this->options), $currentData[$this->env]);
-        if (array_key_exists('include', $data)) {
-            $includes = is_array($data['include']) ? $data['include'] : [$data['include']];
-
-            /**
-             * This magic line will return anything that does not already exist in the current data or any
-             * of the included config environments.
-             */
-            $data = array_merge($data, call_user_func_array('array_diff_key', array_values(array_merge([$this->options], $currentData))));
-        }
-        $currentData[$this->env] = array_merge($currentData[$this->env], $data);
-
-        return file_put_contents($this->sourceFile, json_encode($currentData, JSON_PRETTY_PRINT)) > 0;
-    }
-
-    public function offsetExists(mixed $offset): bool
-    {
-        return array_key_exists($offset, $this->options);
-    }
-
-    public function &offsetGet(mixed $offset): mixed
-    {
-        return $this->options[$offset];
-    }
-
-    public function offsetSet(mixed $offset, mixed $value): void
-    {
-        $this->options[$offset] = $value;
-    }
-
-    public function offsetUnset(mixed $offset): void
-    {
-        unset($this->options[$offset]);
-    }
-
-    /**
-     * Converts the configuration object to an array.
-     *
-     * @return array<mixed> the configuration array
-     */
-    public function toArray(): array
-    {
-        return $this->options;
-    }
-
-    public function current(): mixed
-    {
-        return current($this->options);
-    }
-
-    public function next(): void
-    {
-        next($this->options);
-    }
-
-    public function key(): mixed
-    {
-        return key($this->options);
-    }
-
-    public function valid(): bool
-    {
-        return null !== key($this->options);
-    }
-
-    public function rewind(): void
-    {
-        reset($this->options);
-    }
-
-    /**
-     * Extends the configuration options with the given configuration array.
-     *
-     * This method merges the given configuration array with the existing configuration options.
-     *
-     * @param array<mixed> $config the configuration array to extend the existing configuration options
-     */
-    public function extend(array $config): void
-    {
-        $this->options = array_merge_recursive($this->options, $config);
-    }
-
-    /**
-     * Loads the configuration file from the given source.
-     *
-     * @param string $source the path to the configuration file
-     *
-     * @return array<mixed> the loaded configuration
-     *
-     * @throws \Exception if there is an error parsing the configuration file or if the file format is unknown
-     */
-    private function loadSourceFile(string $source): array
-    {
-        $config = [];
-        $cacheKey = null;
-        $secureKeys = [];
-        // Check if APCu is available for caching and load the config file from cache if it exists.
-        if (in_array('apcu', get_loaded_extensions())) {
-            $cacheKey = md5(gethostname().':'.$source);
-            if (\apcu_exists($cacheKey)) {
-                $cacheInfo = \apcu_cache_info();
-                $mtime = 0;
-                foreach ($cacheInfo['cache_list'] as $cache) {
-                    if (array_key_exists('info', $cache) && $cache['info'] == $cacheKey) {
-                        $mtime = $cache['mtime'] ?? 0;
-
-                        break;
-                    }
-                }
-                if ($mtime > filemtime($source)) {
-                    $cacheData = \apcu_fetch($cacheKey);
-                    if (is_array($cacheData) && 2 === count($cacheData) && isset($cacheData[0], $cacheData[1])) {
-                        [$secureKeys, $source] = \apcu_fetch($cacheKey);
-                    }
-                }
-            }
-        }
-        // If we have loaded this config file, continue on to the next
-        if ($source && !is_string($source)) {
-            $this->secureKeys = array_merge($this->secureKeys, $secureKeys);
-
-            return $source;
-        }
-        $file = new File($source);
-        if (!$file->exists()) {
-            throw new ConfigFileNotFound($source);
-        }
-        $extention = $file->extension();
-        if ('json' == $extention) {
-            if (false === ($config = $file->parseJSON(true))) {
-                throw new ConfigParseError($source);
-            }
-        } elseif ('ini' == $extention) {
-            if (!$config = parse_ini_string($file->getContents(), true, INI_SCANNER_TYPED)) {
-                throw new ConfigParseError($source);
-            }
-            foreach ($config as &$array) {
-                $array = Arr::fromDotNotation($array);
-            }
-        } else {
-            throw new ConfigUnknownFormat('Unknown file format: '.$source);
-        }
-        if ($file->isEncrypted()) {
-            $this->secureKeys = array_merge($this->secureKeys, $this->secureKeys += $secureKeys = array_keys($config));
-        }
-        // Store the config file in cache
-        if (null !== $cacheKey) {
-            \apcu_store($cacheKey, [$secureKeys, $config]);
-        }
-
-        return $config;
-    }
-
-    /**
-     * Loads the configuration options into the provided Map object based on the given options array and environment.
-     *
-     * @param array<mixed> $config  the config to store the configuration options
-     * @param array<mixed> $options the array of configuration options
-     * @param null|string  $env     The environment to load the configuration for. If null, the default environment will be used.
-     */
-    private function loadConfigOptions(array &$config, array $options, ?string $env): void
-    {
-        if (!array_key_exists($env, $options)) {
-            return;
-        }
-        foreach ($options[$env] as $key => $values) {
-            if ('include' === $key) {
-                $this->includes = is_array($values) ? $values : [$values];
-                foreach ($this->includes as $includeEnvironment) {
-                    $this->loadConfigOptions($config, $options, $includeEnvironment);
-                }
-            } elseif ('import' === $key) {
-                $filesToImport = is_array($values) ? $values : [$values];
-                if ($importFile = current($filesToImport)) {
-                    do {
-                        $importEnv = null;
-                        if (false !== strpos($importFile, ':')) {
-                            [$importFile, $importEnv] = explode(':', $importFile, 2);
-                        }
-                        if (!($file = Loader::getFilePath(FilePath::CONFIG, $importFile))) {
-                            continue;
-                        }
-                        /*
-                         * Check if the file is a directory and append all files in the directory
-                         * to the files to import array so that they can be imported.
-                         */
-                        if (is_dir($file)) {
-                            $dirIterator = new \RecursiveDirectoryIterator($file);
-                            $iterator = new \RecursiveIteratorIterator($dirIterator, \RecursiveIteratorIterator::SELF_FIRST);
-                            foreach ($iterator as $importFile) {
-                                if ('.' === substr($importFile->getFileName(), 0, 1)) {
-                                    continue;
-                                }
-                                array_push($filesToImport, $importFile->getRealPath().($importEnv ? ':'.$importEnv : ''));
-                            }
-
-                            continue;
-                        }
-                        /*
-                         * If the file is not a directory, load the file and merge the options with the
-                         * current configuration.
-                         */
-                        if ($options = $this->loadSourceFile($file)) {
-                            if (null === $importEnv) {
-                                $options = [$env => $options];
-                                $importEnv = $env;
-                            }
-                            $this->loadConfigOptions($config, $options, $importEnv);
-                        }
-                    } while ($importFile = next($filesToImport));
-                }
-            } else {
-                if (!array_key_exists($key, $config)) {
-                    $config[$key] = $values;
-                } else {
-                    if (is_array($values)) {
-                        $config[$key] = array_merge($config[$key], $values);
-                    } else {
-                        $config[$key] = $values;
-                    }
-                }
-            }
-        }
-=======
         return self::$instances[$sourceKey] = new Config($sourceFile, $env, $defaults);
->>>>>>> 6f7746e4
     }
 }