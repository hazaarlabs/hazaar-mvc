--- conflicted
+++ resolved
@@ -205,19 +205,6 @@
      */
     public static function getFilePath(FilePath $type, ?string $searchFile = null): ?string
     {
-<<<<<<< HEAD
-        $app = Application::getInstance();
-        if ($app && $app->loader) {
-            $loader = $app->loader;
-        } else {
-            $applicationPath = Application::findApplicationPath();
-            if (!$applicationPath) {
-                return null;
-            }
-            $loader = Loader::getInstance($applicationPath);
-        }
-=======
->>>>>>> a2735429
         // If the search file is an absolute path just return it if it exists.
         if ($searchFile && Loader::isAbsolutePath($searchFile)) {
             return realpath($searchFile);
