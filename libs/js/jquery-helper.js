--- conflicted
+++ resolved
@@ -340,11 +340,7 @@
     if (attr_item instanceof dataBinder || attr_item instanceof dataBinderArray) return;
     let sel = this._node_name(key);
     jQuery(sel).each(function (index, item) {
-<<<<<<< HEAD
-        var o = jQuery(item), func = null;
-=======
-        let o = jQuery(item), attr_value = attr_item ? attr_item.value : null;
->>>>>>> fdb74b41
+        let o = jQuery(item), attr_value = attr_item ? attr_item.value : null, func = null;
         if (o.is("input, textarea, select")) {
             if (o.attr('type') === 'checkbox')
                 o.prop('checked', attr_value);
@@ -358,13 +354,9 @@
                 if (attr_item && !attr_item.other && o.find('option[value="' + (attr_value === null ? '' : attr_value) + '"]').length > 0) o.val(attr_value !== null ? attr_value.toString() : null);
             } else o.val(attr_value);
         } else if (o.is("img")) {
-<<<<<<< HEAD
             let value = attr_item ? attr_item.value : null;
             if (o.is('[data-prefix]')) value = o.attr('data-prefix') + value;
             o.attr('src', value);
-=======
-            o.attr('src',attr_value);
->>>>>>> fdb74b41
         } else {
             if (o.attr('data-bind-label') === 'false')
                 o.html(attr_value);
@@ -372,20 +364,17 @@
                 o.html(attr_value);
             else o.html(attr_item ? attr_item.toString() : '');
         }
-<<<<<<< HEAD
         if ((func = $(item).attr('data-bind-update')) !== undefined) {
             let e = new Function('value', 'item', func);
             return e.call(item, attr_item.value, attr_item);
         }
+        if (do_update === true) o.trigger('update', [attr_name, attr_value]);
     });
     jQuery('[data-bind-watch="' + attr_name + '"]').each(function (index, item) {
         let func = $(item).attr('data-bind-onwatch');
         if (!func) return;
         let e = new Function('value', 'item', func);
         return e.call(item, attr_item.value, attr_item);
-=======
-        if (do_update === true) o.trigger('update', [attr_name, attr_value]);
->>>>>>> fdb74b41
     });
 };
 
