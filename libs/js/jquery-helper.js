--- conflicted
+++ resolved
@@ -1,30 +1,4 @@
 /**
-<<<<<<< HEAD
- * XHR HTTP Stream Support
- *
- * This function allows streamed HTTP response data to be read incrementally from the responseText.
- *
- * @returns {string} Returns the next packet
- */
-XMLHttpRequest.prototype.read = function () {
-    if (typeof this.readOffset === 'undefined')
-        this.readOffset = 0;
-    if (this.response.length <= this.readOffset)
-        return null;
-    var pos = this.response.substr(this.readOffset).indexOf("\0");
-    if (pos < 0)
-        return null;
-    var len = parseInt('0x' + this.response.substr(this.readOffset, pos));
-    var part = this.response.substr(this.readOffset + pos + 1, len);
-    if (part.length < len)
-        return null;
-    this.readOffset += (part.length + pos + 1);
-    return part;
-};
-
-/**
-=======
->>>>>>> 3405bd3a
  * jQuery Ajax Stream Support
  *
  * This jQuery function extends the standard AJAX function to allow progress events for streaming over HTTP.
@@ -53,8 +27,8 @@
             var part = this.xhr.response.substr(this.readOffset + pos + 2, len);
             if (part.length < len)
                 return null;
-            this.readOffset += (part.length + pos + 2);
-            if (type == 'a') part = JSON.parse(part);
+            this.readOffset += part.length + pos + 2;
+            if (type === 'a') part = JSON.parse(part);
             return part;
         },
         lastType: function (xhr) {
@@ -63,49 +37,33 @@
         last: function (xhr) {
             var type = this.xhr.response.substr(this.readOffset + 1, 1);
             var part = this.xhr.response.substr(this.readOffset + 2);
-            if (type == 'a' || type == 'e') part = JSON.parse(part);
+            if (type === 'a' || type === 'e') part = JSON.parse(part);
             return part;
         }
-    }
+    };
     var ajax = jQuery.ajax(url, jQuery.extend(options, {
         beforeSend: function (request) {
             request.setRequestHeader("X-Request-Type", "stream");
         },
         xhr: function () {
-<<<<<<< HEAD
-            var xhr = new XMLHttpRequest();
-            xhr.upload.onprogress = function (event) { if (typeof callbacks.uploadProgress === 'function') callbacks.uploadProgress(event); };
-            xhr.onprogress = function (event) {
+            worker.xhr = new XMLHttpRequest();
+            worker.xhr.upload.onprogress = function (event) {
+                if (typeof callbacks.uploadProgress === 'function') callbacks.uploadProgress(event);
+            };
+            worker.xhr.onprogress = function (event) {
                 var response;
-                while ((response = this.read())) {
+                while ((response = worker.read())) {
                     if (typeof callbacks.progress === 'function')
                         callbacks.progress(response, event.statusText, ajax);
                 }
             };
-            xhr.onloadend = function (event) {
-                var response = this.read();
-                if (typeof callbacks.done === 'function')
-                    callbacks.done(response, event.statusText, ajax);
-=======
-            worker.xhr = new XMLHttpRequest();
-            worker.xhr.upload.onprogress = function (event) {
-                if (typeof callbacks.uploadProgress == 'function') callbacks.uploadProgress(event);
-            };
-            worker.xhr.onprogress = function (event) {
-                var response;
-                while (response = worker.read()) {
-                    if (typeof callbacks.progress == 'function')
-                        callbacks.progress(response, event.statusText, ajax);
-                }
-            };
             worker.xhr.onloadend = function (event) {
-                if (worker.lastType() == 'e') {
+                if (worker.lastType() === 'e') {
                     ajax.responseJSON = worker.last();
-                    if (typeof callbacks.error == 'function')
+                    if (typeof callbacks.error === 'function')
                         callbacks.error(ajax, 'error', 'Internal Error');
-                } else if (typeof callbacks.done == 'function')
+                } else if (typeof callbacks.done === 'function')
                     callbacks.done(worker.last(), event.statusText, ajax);
->>>>>>> 3405bd3a
             };
             return worker.xhr;
         }
@@ -115,7 +73,7 @@
     ajax.done = function (cb) { callbacks.done = cb; return this; };
     ajax.error = function (cb) { callbacks.error = cb; return this; };
     ajax.fail(function (xhr, status, statusText) {
-        if (typeof callbacks.error == 'function')
+        if (typeof callbacks.error === 'function')
             callbacks.error(xhr, status, statusText);
     });
     return ajax;
@@ -294,18 +252,18 @@
     jQuery('[data-bind="' + attr_name + '"]').each(function (index, item) {
         var o = jQuery(item);
         if (o.is("input, textarea, select")) {
-            var attr_value = (attr_item ? attr_item.value : null);
+            var attr_value = attr_item ? attr_item.value : null;
             if (o.attr('type') === 'checkbox')
                 o.prop('checked', attr_value);
             else if (o.attr('data-bind-label') === 'true')
-                o.val((attr_item ? attr_item.label : null));
+                o.val(attr_item ? attr_item.label : null);
             else if (o.is("select")) {
                 if (o.find('option[value="' + attr_value + '"]').length > 0) o.val(attr_value);
             } else
                 o.val(attr_value);
             if (do_update === true) o.trigger('update');
         } else
-            o.html((attr_item ? attr_item.toString() : null));
+            o.html(attr_item ? attr_item.toString() : null);
     });
 };
 
@@ -436,7 +394,7 @@
 };
 
 dataBinderArray.prototype._update = function (attr_name, attr_element) {
-    var remove = (this.indexOf(attr_element) < 0);
+    var remove = this.indexOf(attr_element) < 0;
     jQuery('[data-bind="' + attr_name + '"]').each(function (index, item) {
         var o = $(item);
         if (o.is('[data-toggle]')) {
@@ -523,7 +481,7 @@
     if (!(index in this._elements)) return;
     var attr_name = this._attr_name();
     var reg = new RegExp("(" + attr_name + ")\\[(\\d+)\\]");
-    for (var i = (index + 1); i < this._elements.length; i++) {
+    for (var i = index + 1; i < this._elements.length; i++) {
         var new_i = i - 1;
         jQuery('[data-bind^="' + this._attr_name(i) + '"]').each(function (index, item) {
             if (!('data-toggle' in this.attributes))
@@ -541,11 +499,11 @@
         elements = Object.values(elements);
     for (x in elements) {
         var removed_items = this._elements.filter(function (e) {
-            return (this.indexOf(e) < 0);
+            return this.indexOf(e) < 0;
         }, elements);
         for (x in removed_items)
             this.remove(removed_items[x]);
-        if (elements[x] instanceof dataBinder || elements[x] instanceof dataBinderArray || (this._elements.indexOf(elements[x]) < 0))
+        if (elements[x] instanceof dataBinder || elements[x] instanceof dataBinderArray || this._elements.indexOf(elements[x]) < 0)
             this.push(elements[x]);
     }
 };
@@ -553,7 +511,7 @@
 dataBinderArray.prototype.filter = function (cb, saved) {
     var list = [];
     for (x in this.elements) {
-        var value = (this.elements[x] instanceof dataBinderValue ? this.elements[x].value : this.elements[x]);
+        var value = this.elements[x] instanceof dataBinderValue ? this.elements[x].value : this.elements[x];
         if (cb(value)) list.push(this.elements[x]);
     }
     return list;
