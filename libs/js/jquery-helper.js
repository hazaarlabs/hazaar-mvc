/**
 * jQuery Ajax Stream Support
 *
 * This jQuery function extends the standard AJAX function to allow progress events for streaming over HTTP.
 *
 * @param {string} url The URL
 * @param {object} options Stream options
 * @return {object} The object itself
 */
jQuery.stream = function (url, options) {
    let callbacks = {};
    if (typeof url === 'object') {
        options = url;
        url = options.url;
    }
    let worker = {
        readOffset: 0,
        xhr: null,
        read: function () {
            if (this.xhr.response.length <= this.readOffset)
                return null;
            let pos = this.xhr.response.substr(this.readOffset).indexOf("\0");
            if (pos <= 0)
                return null;
            let len = parseInt('0x' + this.xhr.response.substr(this.readOffset, pos));
            let type = this.xhr.response.substr(this.readOffset + pos + 1, 1);
            let part = this.xhr.response.substr(this.readOffset + pos + 2, len);
            if (part.length < len)
                return null;
            this.readOffset += part.length + pos + 2;
            if (type === 'a') part = JSON.parse(part);
            return part;
        },
        lastType: function (xhr) {
            return this.xhr.response.substr(this.readOffset + 1, 1);
        },
        last: function (xhr) {
            let type = this.xhr.response.substr(this.readOffset + 1, 1);
            let part = this.xhr.response.substr(this.readOffset + 2);
            if (type === 'a' || type === 'e') part = JSON.parse(part);
            return part;
        }
    };
    let ajax = jQuery.ajax(url, jQuery.extend(options, {
        beforeSend: function (request) {
            request.setRequestHeader("X-Request-Type", "stream");
        },
        xhr: function () {
            worker.xhr = new XMLHttpRequest();
            worker.xhr.upload.onprogress = function (event) {
                if (typeof callbacks.uploadProgress === 'function') callbacks.uploadProgress(event);
            };
            worker.xhr.onprogress = function (event) {
                let response;
                while ((response = worker.read()) !== null) {
                    if (typeof callbacks.progress === 'function')
                        callbacks.progress(response, event.statusText, ajax);
                }
            };
            worker.xhr.onloadend = function (event) {
                if (worker.lastType() === 'e') {
                    ajax.responseJSON = worker.last();
                    if (typeof callbacks.error === 'function')
                        callbacks.error(ajax, 'error', 'Internal Error');
                } else if (typeof callbacks.done === 'function')
                    callbacks.done(worker.last(), event.statusText, ajax);
            };
            return worker.xhr;
        }
    }));
    ajax.uploadProgress = function (cb) { callbacks.uploadProgress = cb; return this; };
    ajax.progress = function (cb) { callbacks.progress = cb; return this; };
    ajax.done = function (cb) { callbacks.done = cb; return this; };
    ajax.error = function (cb) { callbacks.error = cb; return this; };
    ajax.fail(function (xhr, status, statusText) {
        if (typeof callbacks.error === 'function')
            callbacks.error(xhr, status, statusText);
    });
    return ajax;
};

/**
 * The Hazaar MVC Data binder
 *
 * This is a simple JavaScript/jQuery data bindering function to bind object data to
 * HTML elements with automatic updates on change.
 * 
 * @param {object} data Object data
 * @param {string} name The name of the object (used internally for recursion)
 * @param {object} parent Parent object reference (used internally for recursion)
 * @return {object} A new dataBinder object.
 */
let dataBinder = function (data, name, parent, namespace) {
    if (this === window) return new dataBinder(data, name, parent, namespace);
    this._init(data, name, parent, namespace);
};

let dataBinderArray = function (data, name, parent, namespace) {
    if (this === window) return new dataBinderArray(data, name, parent, namespace);
    this._init(data, name, parent);
};

let dataBinderValue = function (name, value, label, parent) {
    if (!parent) throw "dataBinderValue requires a parent!";
    this._name = name;
    this._value = parent.__nullify(value);
    this._label = label;
    this._other = null;
    this._enabled = true;
    this._parent = parent;
    Object.defineProperties(this, {
        "value": {
            set: function (value) {
                if (value !== null && typeof value === 'object' || value === this._value) return;
                this._value = this._parent.__nullify(value);
                this._other = null;
                this._parent._update(this._name, true);
                this._parent._trigger(this._name, this);
            },
            get: function () {
                return this._value;
            }
        },
        "label": {
            set: function (value) {
                if (typeof value !== 'string' || value === this._label) return;
                this._label = value;
                this._parent._update(this._name, false);
            },
            get: function () {
                return this._label;
            }
        },
        "other": {
            set: function (value) {
                if (value === this._other) return;
                this._other = value;
                this._parent._update(this._name, false);
            },
            get: function () {
                return this._other;
            }
        },
        "parent": {
            get: function () {
                return this._parent;
            }
        },
        "attrName": {
            get: function () {
                return this._parent._attr_name(this._name);
            }
        }
    });
};

dataBinderValue.prototype.toString = function () {
    return this.label || this.value || this.other;
};

dataBinderValue.prototype.valueOf = function () {
    return this.value;
};

dataBinderValue.prototype.set = function (value, label, other, update) {
    value = this._parent.__nullify(value);
    if (value !== null && typeof value === 'object'
        || (value === this._value && update !== true) && label === this._label
        && (typeof other === 'undefined' || other === this._other)) return;
    this._value = value;
    this._label = label;
    if (typeof other !== 'undefined') this._other = other;
    if (update !== false) {
        this._parent._update(this._name, true);
        this._parent._trigger(this._name, this);
    }
    return this;
};

dataBinderValue.prototype.save = function (no_label) {
    if ((this.value !== null && this.label !== null && this.label !== '' || this.value === null && this.other !== null) && no_label !== true)
        return { "__hz_value": this.value, "__hz_label": this.label, "__hz_other": this.other };
    return this.value;
};

dataBinderValue.prototype.empty = function (update) {
    return this.set(null, null, null, update);
};

dataBinderValue.prototype.update = function () {
    this._parent._update(this._name, true);
    this._parent._trigger(this._name, this);
};

dataBinderValue.prototype.enabled = function (value) {
    if (typeof value !== 'boolean') return this._enabled;
    return this._enabled = value;
};

dataBinderValue.prototype.find = function (selector) {
    let o = jQuery('[data-bind="' + this._parent._attr_name(this._name) + '"]' + (this._parent._namespace ? '[data-bind-ns="' + this._parent._namespace + '"]' : ':not([data-bind-ns])'));
    return selector ? o.filter(selector) : o;
};

dataBinder.prototype._init = function (data, name, parent, namespace) {
    this._jquery = jQuery({});
    this._name = name;
    this._namespace = namespace;
    this._parent = parent;
    this._attributes = {};
    this._watchers = {};
    this._watchID = 0;
    this._enabled = true;
    if (Object.keys(data).length > 0)
        for (let key in data) this.add(key, data[key]);
    Object.defineProperties(this, {
        "length": {
            get: function () {
                return Object.keys(this._attributes).length;
            }
        },
        "parent": {
            get: function () {
                return this._parent;
            }
        },
        "attrName": {
            get: function () {
                return this._attr_name();
            }
        }
    });
};

dataBinder.prototype.__nullify = function (value) {
    if (typeof value === 'string' && value === '') value = null;
    return value;
};

dataBinder.prototype.__convert_type = function (key, value, parent) {
    if (typeof parent === 'undefined') parent = this;
    value = this.__nullify(value);
    if (Array.isArray(value))
        value = new dataBinderArray(value, key, parent, this._namespace);
    else if (value !== null && typeof value === 'object' && '__hz_value' in value) {
        if (typeof value.__hz_value === 'string' && value.__hz_value === '') value = null;
        else {
            let dba = new dataBinderValue(key, value.__hz_value, value.__hz_label, parent);
            if ('__hz_other' in value) dba.other = value.__hz_other;
            value = dba;
        }
    } else if (value !== null && !(value instanceof dataBinder
        || value instanceof dataBinderArray
        || value instanceof dataBinderValue)) {
        if (value !== null && typeof value === 'object' && value.constructor.name === 'Object') value = new dataBinder(value, key, parent, this._namespace);
        else if (typeof value !== 'object') value = new dataBinderValue(key, value, null, parent);
    }
    return value;
};

dataBinder.prototype.add = function (key, value) {
    this._attributes[key] = this.__convert_type(key, value);
    this._update(key, false);
    this._defineProperty(key);
};

dataBinder.prototype._defineProperty = function (key) {
    let attr_name = this._attr_name(key);
    Object.defineProperty(this, key, {
        configurable: true,
        set: function (value) {
            let attr = this._attributes[key];
            if (value instanceof dataBinder) value = value.save(); //Export so that we trigger an import to reset the value names
            value = this.__convert_type(key, value);
            if (value === null && attr && attr.other) attr.other = null;
            else if (value === null && attr instanceof dataBinder
                || (attr instanceof dataBinderValue ? attr.value : attr) === (value instanceof dataBinderValue ? value.value : value)
                && (attr && (!(attr instanceof dataBinderValue) || !(value instanceof dataBinderValue) || attr.label === value.label && attr.other === value.other)))
                return; //If the value or label has not changed, then bugger off.
            this._attributes[key] = value;
            this._update(key, true)
            this._trigger(key, value);
            if (attr instanceof dataBinder && value instanceof dataBinder) {
                value._parent = this;
                value._copy_watchers(attr);
                value._trigger_diff(attr);
            }
        },
        get: function () {
            if (!this._attributes[key])
                this._attributes[key] = new dataBinderValue(key, null, null, this);
            return this._attributes[key];
        },
        parent: {
            get: function () {
                return this._parent;
            }
        }
    });
};

dataBinder.prototype._copy_watchers = function (source) {
    this._watchers = source._watchers;
    for (x in source._attributes) {
        if (source._attributes[x] instanceof dataBinder && x in this._attributes && this._attributes[x] instanceof dataBinder)
            this._attributes[x]._copy_watchers(source._attributes[x]);
    }
};

dataBinder.prototype.remove = function (key) {
    if (!(key in this._attributes))
        return;
    this._jquery.off(this._attr_name(key) + ':change');
    delete this[key];
    delete this._attributes[key];
};

dataBinder.prototype._attr_name = function (attr_name) {
    if (!this._parent) return attr_name;
    return this._parent._attr_name(this._name) + (typeof attr_name === 'undefined' ? '' : '.' + attr_name);
};

dataBinder.prototype._update = function (key, do_update) {
<<<<<<< HEAD
    var attr_item = this._attributes[key], attr_name = this._attr_name(key);
    if (attr_item instanceof dataBinder || attr_item instanceof dataBinderArray) return;
    jQuery('[data-bind="' + attr_name + '"]').each(function (index, item) {
        var o = jQuery(item), func = null;
=======
    let attr_item = this._attributes[key], attr_name = this._attr_name(key);
    if (attr_item instanceof dataBinder || attr_item instanceof dataBinderArray) return;
    let sel = '[data-bind="' + attr_name + '"]' + (this._namespace ? '[data-bind-ns="' + this._namespace + '"]' : ':not([data-bind-ns])');
    jQuery(sel).each(function (index, item) {
        let o = jQuery(item);
>>>>>>> ca84339c
        if (o.is("input, textarea, select")) {
            let attr_value = attr_item ? attr_item.value : null;
            if (o.attr('type') === 'checkbox')
                o.prop('checked', attr_value);
            else if (o.attr('data-bind-label') === 'true')
                o.val(attr_item ? attr_item.label : null);
            else if (o.attr('data-bind-other') === 'true')
                o.val(attr_item ? attr_item.other : null);
            else if (o.is("select")) {
                if (o.find('option[value="' + (attr_value === null ? '' : attr_value) + '"]').length > 0) o.val(attr_value !== null ? attr_value.toString() : null);
            } else o.val(attr_value);
            if (do_update === true) o.trigger('update', [attr_name, attr_value]);
        } else if (o.is("img")) {
            let value = attr_item ? attr_item.value : null;
            if (o.is('[data-prefix]')) value = o.attr('data-prefix') + value;
            o.attr('src', value);
        } else {
            if (o.attr('data-bind-label') === 'false')
                o.html(attr_item ? attr_item.value : null);
            else if (o.attr('data-bind-other') === 'true')
                o.html(attr_item ? attr_item.other : null);
            else o.html(attr_item ? attr_item.toString() : '');
        }
        if ((func = $(item).attr('data-bind-update')) !== undefined) {
            let e = new Function('value', 'item', func);
            return e.call(item, attr_item.value, attr_item);
        }
    });
    jQuery('[data-bind-watch="' + attr_name + '"]').each(function (index, item) {
        let func = $(item).attr('data-bind-onwatch');
        if (!func) return;
        let e = new Function('value', 'item', func);
        return e.call(item, attr_item.value, attr_item);
    });
};

dataBinder.prototype._trigger = function (key, value) {
    if (key in this._watchers) for (let x in this._watchers[key]) this._watchers[key][x][0].call(this, key, value, this._watchers[key][x][1]);
};

dataBinder.prototype._trigger_diff = function (source) {
    if (!source instanceof dataBinder) return;
    for (let x in this._attributes) {
        if (this._attributes[x] instanceof dataBinder
            || this._attributes[x] instanceof dataBinderArray
            || this._attributes[x] instanceof dataBinderValue)
            this._attributes[x]._enabled = source[x]._enabled;
        if (this._attributes[x] instanceof dataBinder) this._attributes[x]._trigger_diff(source[x]);
        else if ((this._attributes[x] instanceof dataBinderValue ? this._attributes[x].value : this._attributes[x])
            !== (source[x] instanceof dataBinderValue ? source[x].value : source[x])) {
            this._update(x, true);
            this._trigger(x, this._attributes[x]);
        }
    }
};

dataBinder.prototype.resync = function (name) {
    if (typeof name !== 'undefined') this._name = name;
    for (let x in this._attributes) {
        this._defineProperty(x);
        if (x in this._attributes) {
            if (this._attributes[x] instanceof dataBinder || this._attributes[x] instanceof dataBinderArray)
                this._attributes[x].resync();
            else this._update(x, false);
        }
    }
    return this;
};

dataBinder.prototype.save = function (no_label) {
    let attrs = jQuery.extend({}, this._attributes);
    for (let x in attrs) {
        if (attrs[x] instanceof dataBinder
            || attrs[x] instanceof dataBinderArray
            || attrs[x] instanceof dataBinderValue)
            attrs[x] = attrs[x].save(no_label);
    }
    return attrs;
};

dataBinder.prototype.watch = function (key, callback, args) {
    if ((match = key.match(/(\w+)\.([\w\.]*)/)) !== null)
        return match[1] in this._attributes && this._attributes[match[1]] instanceof dataBinder
            ? this._attributes[match[1]].watch(match[2], callback, args) : null;
    if (!(key in this._watchers))
        this._watchers[key] = {};
    let id = "" + this._watchID++;
    this._watchers[key][id] = [callback, args];
    return id;
};

dataBinder.prototype.unwatch = function (key, id) {
    if (typeof key === 'undefined') {
        this._watchers = {};
        return;
    }
    if (!(key in this._watchers))
        return;
    if (typeof id !== 'undefined') {
        if (id in this._watchers[key])
            delete this._watchers[key][id];
    } else delete this._watchers[key];
};

dataBinder.prototype.unwatchAll = function () {
    this._watchers = {};
    for (let x in this._attributes) {
        if (this._attributes[x] instanceof dataBinder)
            this._attributes[x].unwatchAll();
    }
};

dataBinder.prototype.keys = function () {
    return Object.keys(this._attributes);
};

dataBinder.prototype.populate = function (items) {
    this._attributes = {};
    for (let x in items) {
        if (x in this._attributes) continue;
        this.add(x, items[x]);
    }
};

dataBinder.prototype.extend = function (items) {
    for (let x in items) {
        if (x in this._attributes) {
            if (this._attributes[x] instanceof dataBinder)
                this[x].extend(items[x]);
            else if (this._attributes[x] instanceof dataBinderArray)
                this[x].populate(items[x]);
            else
                this[x] = items[x];
        } else
            this.add(x, items[x]);
    }
};

dataBinder.prototype.get = function (key) {
    if (key in this._attributes)
        return this._attributes[key];
};

dataBinder.prototype.empty = function (exclude) {
    if (typeof exclude !== 'undefined' && !Array.isArray(exclude)) exclude = [exclude];
    for (x in this._attributes) {
        if (exclude && exclude.indexOf(x) >= 0) continue;
        if (this._attributes[x] instanceof dataBinder
            || this._attributes[x] instanceof dataBinderArray
            || this._attributes[x] instanceof dataBinderValue)
            this._attributes[x].empty();
        else this._attributes[x] = null;
    }
};

dataBinder.prototype.enabled = function (value) {
    if (typeof value !== 'boolean') return this._enabled;
    return this._enabled = value;
};

dataBinder.prototype.compare = function (value) {
    if (typeof value !== 'object' || !value instanceof dataBinder || value.constructor.name !== 'Object') return false;
    for (x in value) if (!(x in this._attributes)
        || (this._attributes[x] instanceof dataBinderValue ? this._attributes[x].value : this._attributes[x]) !== value[x]) return false;
    for (x in this._attributes) if (!(x in value)) return false;
    return true;
};

dataBinder.prototype.each = function (callback) {
    for (x in this._attributes) callback(x, this._attributes[x] ? this._attributes[x] : new dataBinderValue(x, null, null, this));
};

dataBinderArray.prototype._init = function (data, name, parent, namespace) {
    if (!parent) throw "dataBinderArray requires a parent!";
    this._name = name;
    this._namespace = namespace;
    this._parent = parent;
    this._elements = [];
    this._template = null;
    this._watchers = [];
    this._enabled = true;
    this.resync();
    if (Array.isArray(data) && data.length > 0)
        for (let x in data) this.push(data[x]);
    Object.defineProperties(this, {
        "length": {
            get: function () {
                return this._elements.length;
            }
        },
        "parent": {
            get: function () {
                return this._parent;
            }
        },
        "attrName": {
            get: function () {
                return this._attr_name();
            }
        }
    });
};

dataBinderArray.prototype._attr_name = function (attr_name) {
    if (!this._parent) return attr_name;
    return this._parent._attr_name(this._name) + (typeof attr_name === 'undefined' ? '' : '[' + attr_name + ']');
};

dataBinderArray.prototype.pop = function () {
    let index = this._elements.length - 1;
    let element = this._elements[index];
    this.unset(index);
    return element;
};

dataBinderArray.prototype._newitem = function (index, element) {
    let attr_name = this._attr_name(index), a = this;
    let newitem = this._template.prop('tagName') === 'TEMPLATE'
        ? jQuery(this._template.html()).attr('data-bind', attr_name)
        : this._template.clone(true).attr('data-bind', attr_name);
    newitem.find('[data-bind]').each(function (idx, item) {
        let key = item.attributes['data-bind'].value;
        item.attributes['data-bind'].value = attr_name + '.' + key;
        item.id = attr_name.replace(/\[|\]/g, '_') + key;
    });
    return newitem;
};

dataBinderArray.prototype.__convert_type = function (key, value) {
    return this._parent.__convert_type(key, value, this);
};

dataBinderArray.prototype._update = function (key, attr_element, do_update) {
<<<<<<< HEAD
    var remove = this.indexOf(attr_element) < 0, attr_name = this._attr_name(key);
    jQuery('[data-bind="' + attr_name + '"]').each(function (index, item) {
        var o = $(item);
=======
    let remove = this.indexOf(attr_element) < 0, attr_name = this._attr_name(key);
    let sel = '[data-bind="' + attr_name + '"]' + (this._namespace ? '[data-bind-ns="' + this._namespace + '"]' : ':not([data-bind-ns])');
    jQuery(sel).each(function (index, item) {
        let o = $(item);
>>>>>>> ca84339c
        if (o.is('[data-toggle]')) {
            o.find('[data-bind-value="' + attr_element.value + '"]')
                .toggleClass('active', !remove)
                .children('input[type=checkbox]').prop('checked', !remove);
        } o.html(attr_element.toString())
        if (do_update === true) o.trigger('update', [attr_name, attr_element]);
    });
};

dataBinderArray.prototype._trigger = function (name, obj) {
    this._parent._trigger(this._attr_name(name), obj);
};

dataBinderArray.prototype.push = function (element, no_update) {
    let key = this._elements.length;
    let sel = '[data-bind="' + this._attr_name() + '"]' + (this._namespace ? '[data-bind-ns="' + this._namespace + '"]' : ':not([data-bind-ns])');
    if (!Object.getOwnPropertyDescriptor(this, key)) {
        Object.defineProperty(this, key, {
            set: function (value) {
                this._elements[key] = this.__convert_type(key, value);
            },
            get: function () {
                return this._elements[key];
            }
        });
    }
    element = this.__convert_type(key, element);
    this._elements[key] = element;
<<<<<<< HEAD
    jQuery('[data-bind="' + this._attr_name() + '"]').trigger('push', [this._attr_name(), element, key]);
    if (no_update !== true && (this._elements[key] instanceof dataBinder || this._elements[key] instanceof dataBinderValue)) {
=======
    jQuery(sel).trigger('push', [this._attr_name(), element, key]);
    if (no_update !== true && this._elements[key] instanceof dataBinder) {
>>>>>>> ca84339c
        let newitem = this._newitem(key, this._elements[key]);
        jQuery(sel).append(newitem);
        if (this._watchers.length > 0) for (let x in this._watchers) this._watchers[x][0](newitem, this._watchers[x][1]);
        this.resync();
    } else this._update(this._attr_name(), this._elements[key], true);
    return key;
};

dataBinderArray.prototype.indexOf = function (search) {
    if (typeof search === 'function') {
        for (x in this._elements) if (search(this._elements[x], x) === true) return parseInt(x);
    } else {
        if (search instanceof dataBinderValue) search = search.value;
        for (let i in this._elements) {
            if (this._elements[i] instanceof dataBinder && this._elements[i].compare(search) === true
                || (this._elements[i] instanceof dataBinderValue ? this._elements[i].value : this._elements[i]) === search)
                return parseInt(i);
        }
    }
    return -1;
};

dataBinderArray.prototype.remove = function (value, no_update) {
    return this.unset(this.indexOf(value instanceof dataBinderValue ? value.value : value), no_update);
};

dataBinderArray.prototype.unset = function (index, no_update) {
    if (index < 0 || typeof index !== 'number') return;
    let element = this._elements[index];
    let sel = '[data-bind="' + this._attr_name() + '"]' + (this._namespace ? '[data-bind-ns="' + this._namespace + '"]' : ':not([data-bind-ns])');
    if (typeof element === 'undefined') return;
    if (no_update !== true && element instanceof dataBinder) jQuery(sel).children().eq(index).remove();
    this._cleanupItem(index);
    jQuery(sel).trigger('pop', [this._attr_name(), element, index]);
    this._update(this._attr_name(), element, true);
    return element;
};

dataBinderArray.prototype.save = function (no_label) {
    let elems = this._elements.slice();
    for (let x in elems) {
        if (elems[x] instanceof dataBinder
            || elems[x] instanceof dataBinderArray
            || elems[x] instanceof dataBinderValue)
            elems[x] = elems[x].save(no_label);
    }
    return elems;
};

dataBinderArray.prototype.resync = function () {
    let sel = '[data-bind="' + this._attr_name() + '"]' + (this._namespace ? '[data-bind-ns="' + this._namespace + '"]' : ':not([data-bind-ns])');
    if (!this._template || this._template.length === 0) {
        let host = jQuery(sel);
        if (host.attr('data-bind-template') === 'o') {
            this._template = host.data('template');
        } else {
            this._template = host.children('template');
            if (this._template.length > 0 && this._template.is('[data-bind-nodetach]') === false) this._template.detach();
        }
    }
    if (this._template && this._template.length > 0 && this._elements.length > 0) {
<<<<<<< HEAD
        var parent = jQuery('[data-bind="' + this._attr_name() + '"]');
=======
        let parent = jQuery(sel);
>>>>>>> ca84339c
        for (let x in this._elements) {
            let attr_name = this._attr_name(x);
            let sel = '[data-bind="' + attr_name + '"]' + (this._namespace ? '[data-bind-ns="' + this._namespace + '"]' : ':not([data-bind-ns])');
            let item = parent.children(sel);
            if (item.length === 0) {
                let newitem = this._newitem(x, this._elements[x]);
                parent.append(newitem);
                if (this._watchers.length > 0) for (let x in this._watchers) this._watchers[x][0](newitem, this._watchers[x][1]);
            }
            if (this._elements[x] instanceof dataBinder || this._elements[x] instanceof dataBinderArray) this._elements[x].resync();
            else if (this._elements[x] instanceof dataBinderValue) this._update(x, this._elements[x], true);
        }
    }
};

dataBinderArray.prototype._cleanupItem = function (index) {
    if (!(index in this._elements)) return;
    let attr_name = this._attr_name();
    let reg = new RegExp("(" + attr_name + ")\\[(\\d+)\\]");
    for (let i = index + 1; i < this._elements.length; i++) {
        let new_i = i - 1;
        jQuery('[data-bind^="' + this._attr_name(i) + '"]').each(function (index, item) {
            if (!('data-toggle' in this.attributes))
                this.attributes['data-bind'].value = this.attributes['data-bind'].value.replace(reg, '$1[' + new_i + ']');
        });
        if (i in this._elements && (this._elements[i] instanceof dataBinder || this._elements[i] instanceof dataBinderArray))
            this._elements[i].resync(new_i);
    }
    let elem = this._elements.splice(index, 1);
    return elem;
};

dataBinderArray.prototype.populate = function (elements) {
    this._elements = [];
    if (!elements || typeof elements !== 'object') return;
    else if (!Array.isArray(elements))
        elements = Object.values(elements);
    for (let x in elements) {
        if (elements[x] instanceof dataBinder || elements[x] instanceof dataBinderArray || this._elements.indexOf(elements[x]) < 0)
            this.push(elements[x]);
    }
};

dataBinderArray.prototype.filter = function (cb) {
    let list = [];
    for (let x in this._elements) {
        let value = this._elements[x] instanceof dataBinderValue ? this._elements[x].value : this._elements[x];
        if (cb(value)) list.push(this._elements[x]);
    }
    return list;
};

dataBinderArray.prototype.reduce = function (cb) {
    for (let x in this._elements) if (cb(this._elements[x]) === false) this._elements.splice(x, 1);
    return this;
};

dataBinderArray.prototype.__nullify = function (value) {
    return this._parent.__nullify(value);
};

dataBinderArray.prototype.watch = function (cb, args) {
    if (typeof cb === 'function') this._watchers.push([cb, args]);
};

dataBinderArray.prototype.empty = function () {
    for (x in this._elements)
        this._elements[x].empty();
    this._elements = [];
};

dataBinderArray.prototype.enabled = function (value) {
    if (typeof value !== 'boolean') return this._enabled;
    return this._enabled = value;
};

dataBinderArray.prototype.each = function (callback) {
    for (x in this._elements) callback(x, this._elements[x]);
};

dataBinderArray.prototype.search = function (callback) {
    if (typeof callback !== 'function') return false;
    let elements = [];
    for (x in this._elements)
        if (callback(this._elements[x]) === true) elements.push(this._elements[x]);
    return elements;
};

dataBinderArray.prototype.find = dataBinderValue.prototype.find;<|MERGE_RESOLUTION|>--- conflicted
+++ resolved
@@ -321,18 +321,11 @@
 };
 
 dataBinder.prototype._update = function (key, do_update) {
-<<<<<<< HEAD
-    var attr_item = this._attributes[key], attr_name = this._attr_name(key);
-    if (attr_item instanceof dataBinder || attr_item instanceof dataBinderArray) return;
-    jQuery('[data-bind="' + attr_name + '"]').each(function (index, item) {
-        var o = jQuery(item), func = null;
-=======
     let attr_item = this._attributes[key], attr_name = this._attr_name(key);
     if (attr_item instanceof dataBinder || attr_item instanceof dataBinderArray) return;
     let sel = '[data-bind="' + attr_name + '"]' + (this._namespace ? '[data-bind-ns="' + this._namespace + '"]' : ':not([data-bind-ns])');
     jQuery(sel).each(function (index, item) {
-        let o = jQuery(item);
->>>>>>> ca84339c
+        var o = jQuery(item), func = null;
         if (o.is("input, textarea, select")) {
             let attr_value = attr_item ? attr_item.value : null;
             if (o.attr('type') === 'checkbox')
@@ -566,16 +559,10 @@
 };
 
 dataBinderArray.prototype._update = function (key, attr_element, do_update) {
-<<<<<<< HEAD
-    var remove = this.indexOf(attr_element) < 0, attr_name = this._attr_name(key);
-    jQuery('[data-bind="' + attr_name + '"]').each(function (index, item) {
-        var o = $(item);
-=======
     let remove = this.indexOf(attr_element) < 0, attr_name = this._attr_name(key);
     let sel = '[data-bind="' + attr_name + '"]' + (this._namespace ? '[data-bind-ns="' + this._namespace + '"]' : ':not([data-bind-ns])');
     jQuery(sel).each(function (index, item) {
         let o = $(item);
->>>>>>> ca84339c
         if (o.is('[data-toggle]')) {
             o.find('[data-bind-value="' + attr_element.value + '"]')
                 .toggleClass('active', !remove)
@@ -604,13 +591,8 @@
     }
     element = this.__convert_type(key, element);
     this._elements[key] = element;
-<<<<<<< HEAD
-    jQuery('[data-bind="' + this._attr_name() + '"]').trigger('push', [this._attr_name(), element, key]);
+    jQuery(sel).trigger('push', [this._attr_name(), element, key]);
     if (no_update !== true && (this._elements[key] instanceof dataBinder || this._elements[key] instanceof dataBinderValue)) {
-=======
-    jQuery(sel).trigger('push', [this._attr_name(), element, key]);
-    if (no_update !== true && this._elements[key] instanceof dataBinder) {
->>>>>>> ca84339c
         let newitem = this._newitem(key, this._elements[key]);
         jQuery(sel).append(newitem);
         if (this._watchers.length > 0) for (let x in this._watchers) this._watchers[x][0](newitem, this._watchers[x][1]);
@@ -672,11 +654,7 @@
         }
     }
     if (this._template && this._template.length > 0 && this._elements.length > 0) {
-<<<<<<< HEAD
-        var parent = jQuery('[data-bind="' + this._attr_name() + '"]');
-=======
         let parent = jQuery(sel);
->>>>>>> ca84339c
         for (let x in this._elements) {
             let attr_name = this._attr_name(x);
             let sel = '[data-bind="' + attr_name + '"]' + (this._namespace ? '[data-bind-ns="' + this._namespace + '"]' : ':not([data-bind-ns])');
