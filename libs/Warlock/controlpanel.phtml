<!DOCTYPE html PUBLIC "-//W3C//DTD XHTML 1.0 Strict//EN"
    "http://www.w3.org/TR/xhtml1/DTD/xhtml1-strict.dtd">

<html xmlns="http://www.w3.org/1999/xhtml">

<meta http-equiv="content-type" content="text/html; charset=utf-8" />

<head>

    <title>Warlock - Control Panel</title>

    <?=$this->import();?>

<<<<<<< HEAD
=======
    <?=$this->html->link($this->url('hazaar', 'Warlock/controlpanel.css'));?>

>>>>>>> e9732c75
</head>

<body>

    <div class="container">

        <div class="toolbar">

<<<<<<< HEAD
        <div class="label">
            <div class="logo"></div>
            Warlock
        </div>
=======

            <div class="label">
                <div class="logo"></div>
                Warlock
            </div>
>>>>>>> e9732c75

            <?php foreach($this->tabs as $tab => $label): ?>

            <a class="item<?php if($this->current == $tab) echo ' active'; ?>"
                href="<?=$this->url('warlock', NULL, array('tab' => $tab));?>">
                <?=$label;?>
            </a>

            <?php endforeach; ?>

            <?=$this->html->div()
                      ->class('control-switch')
                      ->id('btnService')
                      ->on(($this->service['running'] ? 'true' : 'false'))
                      ->width(64)
                      ->height(22);?>

            <div class="server toppanel">

                <div class="status-label">Status:</div>

<<<<<<< HEAD
            <span class="status" id="status-state"><?=ucwords((string)ake($this->status, 'state', 'Unknown'));?></span>
=======
                <span class="status" id="status-state">
                    <?=ucwords((string)$this->status['state']);?>
                </span>
>>>>>>> e9732c75

            </div>

        </div>

        <div class="main">

            <div class="row">

                <div class="col20">

                    <div class="stats">

<<<<<<< HEAD
                    <div class="item wide">
                        <div class="item-content">
                            <div class="label">Uptime</div>
                            <div class="value" id="uptime" data-start="<?=ake($this->status, 'started');?>"></div>
=======
                        <div class="item wide">
                            <div class="item-content">
                                <div class="label">Uptime</div>
                                <div class="value" id="uptime" data-start="<?=$this->status['started'];?>"></div>
                            </div>
>>>>>>> e9732c75
                        </div>

<<<<<<< HEAD
                    <div class="item wide">
                        <div class="item-content">
                            <div class="label">PID</div>
                            <div class="value" id="status-pid"><?=ucfirst(ake($this->status, 'pid'));?></div>
=======
                        <div class="item wide">
                            <div class="item-content">
                                <div class="label">PID</div>
                                <div class="value" id="status-pid">
                                    <?=ucfirst($this->status['pid']);?>
                                </div>
                            </div>
>>>>>>> e9732c75
                        </div>

<<<<<<< HEAD
                    <div class="item">
                        <div class="item-content">
                            <div class="label">Memory (MB)</div>
                            <div class="value"
                                 id="status-memory"><?=str_bytes(ake($this->status, 'memory'), NULL, 0, TRUE);?>
                            </div>
=======
                        <div class="item">
                            <div class="item-content">
                                <div class="label">Memory (MB)</div>
                                <div class="value"
                                    id="status-memory">
                                    <?=str_bytes($this->status['memory'], NULL, NULL, TRUE);?>
                                </div>
>>>>>>> e9732c75

                            </div>
                        </div>

<<<<<<< HEAD
                    <div class="item">
                        <div class="item-content">
                            <div class="label">Sockets</div>
                            <div class="value" id="status-connections"><?=ake($this->status, 'connections');?></div>
=======
                        <div class="item">
                            <div class="item-content">
                                <div class="label">Sockets</div>
                                <div class="value" id="status-connections">
                                    <?=$this->status['connections'];?>
                                </div>
                            </div>
>>>>>>> e9732c75
                        </div>

<<<<<<< HEAD
                    <div class="item">
                        <div class="item-content">
                            <div class="label">Clients</div>
                            <div class="value" id="status-clients"><?=count(ake($this->status, 'clients'));?></div>
=======
                        <div class="item">
                            <div class="item-content">
                                <div class="label">Clients</div>
                                <div class="value" id="status-clients">
                                    <?=count($this->status['clients']);?>
                                </div>
                            </div>
>>>>>>> e9732c75
                        </div>

                        <div class="item-header">
                            Jobs
                        </div>

                        <div class="item">
                            <div class="item-content">
                                <div class="label">Processed</div>
                                <div class="value" id="status-processed">
                                    <?=$this->status['stats']['processed'];?>
                                </div>
                            </div>
                        </div>

                        <div class="item">
                            <div class="item-content">
                                <div class="label">Completed</div>
                                <div class="value" id="status-execs">
                                    <?=$this->status['stats']['execs'];?>
                                </div>
                            </div>
                        </div>

                        <div class="item">
                            <div class="item-content">
                                <div class="label">Late</div>
                                <div class="value" id="status-lateExecs">
                                    <?=$this->status['stats']['lateExecs'];?>
                                </div>
                            </div>
                        </div>

                        <div class="item">
                            <div class="item-content">
                                <div class="label">Failed</div>
                                <div class="value" id="status-failed">
                                    <?=$this->status['stats']['failed'];?>
                                </div>
                            </div>
                        </div>

                        <div class="item">
                            <div class="item-content">
                                <div class="label">Busy</div>
                                <div class="value" id="status-processes">
                                    <?=$this->status['stats']['processes'];?>
                                </div>
                            </div>
                        </div>

                        <div class="item">
                            <div class="item-content">
                                <div class="label">Retries</div>
                                <div class="value" id="status-retries">
                                    <?=$this->status['stats']['retries'];?>
                                </div>
                            </div>
                        </div>

                        <div class="item">
                            <div class="item-content">
                                <div class="label">Queue</div>
                                <div class="value" id="status-queue">
                                    <?=$this->status['stats']['queue'];?>
                                </div>
                            </div>
                        </div>

                        <div class="item">
                            <div class="item-content">
                                <div class="label">Process Limits</div>
                                <div class="value" id="status-limitHits">
                                    <?=$this->status['stats']['limitHits'];?>
                                </div>
                            </div>
                        </div>

                        <div class="item-header">
                            Signalling
                        </div>

<<<<<<< HEAD
                    <div class="item">
                        <div class="item-content">
                            <div class="label">Subscriptions</div>
                            <div class="value"
                                 id="status-subscriptions"><?=ake($this->status['stats'], 'subscriptions');?></div>
=======
                        <div class="item">
                            <div class="item-content">
                                <div class="label">Subscriptions</div>
                                <div class="value"
                                    id="status-subscriptions">
                                    <?=$this->status['stats']['subscriptions'];?>
                                </div>
                            </div>
>>>>>>> e9732c75
                        </div>

<<<<<<< HEAD
                    <div class="item">
                        <div class="item-content">
                            <div class="label">Events</div>
                            <div class="value" id="status-events"><?=ake($this->status['stats'], 'events');?></div>
=======
                        <div class="item">
                            <div class="item-content">
                                <div class="label">Events</div>
                                <div class="value" id="status-events">
                                    <?=$this->status['stats']['events'];?>
                                </div>
                            </div>
>>>>>>> e9732c75
                        </div>

                    </div>

                </div>

                <div class="col80">

                    <?=$this->layout();?>

                </div>

            </div>

        </div>

    </div>

    <?php

    echo $this->post();

    echo $this->html->script()->src($this->url('hazaar', 'Warlock/controlpanel.js'));

    ?>

    <script>
    var admintrigger = '<?=$this->warlockadmintrigger;?>';
    warlock.admin_key = '<?=$this->admin_key;?>';
    function url(action) {
        var u = '<?=$this->url();?>';
        if (action) u += '/' + action;
        return u;
    }
    </script>

</body>

</html>
<|MERGE_RESOLUTION|>--- conflicted
+++ resolved
@@ -11,11 +11,8 @@
 
     <?=$this->import();?>
 
-<<<<<<< HEAD
-=======
     <?=$this->html->link($this->url('hazaar', 'Warlock/controlpanel.css'));?>
 
->>>>>>> e9732c75
 </head>
 
 <body>
@@ -24,18 +21,11 @@
 
         <div class="toolbar">
 
-<<<<<<< HEAD
-        <div class="label">
-            <div class="logo"></div>
-            Warlock
-        </div>
-=======
 
             <div class="label">
                 <div class="logo"></div>
                 Warlock
             </div>
->>>>>>> e9732c75
 
             <?php foreach($this->tabs as $tab => $label): ?>
 
@@ -57,13 +47,9 @@
 
                 <div class="status-label">Status:</div>
 
-<<<<<<< HEAD
-            <span class="status" id="status-state"><?=ucwords((string)ake($this->status, 'state', 'Unknown'));?></span>
-=======
                 <span class="status" id="status-state">
                     <?=ucwords((string)$this->status['state']);?>
                 </span>
->>>>>>> e9732c75
 
             </div>
 
@@ -77,26 +63,13 @@
 
                     <div class="stats">
 
-<<<<<<< HEAD
-                    <div class="item wide">
-                        <div class="item-content">
-                            <div class="label">Uptime</div>
-                            <div class="value" id="uptime" data-start="<?=ake($this->status, 'started');?>"></div>
-=======
                         <div class="item wide">
                             <div class="item-content">
                                 <div class="label">Uptime</div>
                                 <div class="value" id="uptime" data-start="<?=$this->status['started'];?>"></div>
                             </div>
->>>>>>> e9732c75
-                        </div>
-
-<<<<<<< HEAD
-                    <div class="item wide">
-                        <div class="item-content">
-                            <div class="label">PID</div>
-                            <div class="value" id="status-pid"><?=ucfirst(ake($this->status, 'pid'));?></div>
-=======
+                        </div>
+
                         <div class="item wide">
                             <div class="item-content">
                                 <div class="label">PID</div>
@@ -104,17 +77,8 @@
                                     <?=ucfirst($this->status['pid']);?>
                                 </div>
                             </div>
->>>>>>> e9732c75
-                        </div>
-
-<<<<<<< HEAD
-                    <div class="item">
-                        <div class="item-content">
-                            <div class="label">Memory (MB)</div>
-                            <div class="value"
-                                 id="status-memory"><?=str_bytes(ake($this->status, 'memory'), NULL, 0, TRUE);?>
-                            </div>
-=======
+                        </div>
+
                         <div class="item">
                             <div class="item-content">
                                 <div class="label">Memory (MB)</div>
@@ -122,17 +86,10 @@
                                     id="status-memory">
                                     <?=str_bytes($this->status['memory'], NULL, NULL, TRUE);?>
                                 </div>
->>>>>>> e9732c75
-
-                            </div>
-                        </div>
-
-<<<<<<< HEAD
-                    <div class="item">
-                        <div class="item-content">
-                            <div class="label">Sockets</div>
-                            <div class="value" id="status-connections"><?=ake($this->status, 'connections');?></div>
-=======
+
+                            </div>
+                        </div>
+
                         <div class="item">
                             <div class="item-content">
                                 <div class="label">Sockets</div>
@@ -140,15 +97,8 @@
                                     <?=$this->status['connections'];?>
                                 </div>
                             </div>
->>>>>>> e9732c75
-                        </div>
-
-<<<<<<< HEAD
-                    <div class="item">
-                        <div class="item-content">
-                            <div class="label">Clients</div>
-                            <div class="value" id="status-clients"><?=count(ake($this->status, 'clients'));?></div>
-=======
+                        </div>
+
                         <div class="item">
                             <div class="item-content">
                                 <div class="label">Clients</div>
@@ -156,7 +106,6 @@
                                     <?=count($this->status['clients']);?>
                                 </div>
                             </div>
->>>>>>> e9732c75
                         </div>
 
                         <div class="item-header">
@@ -239,13 +188,6 @@
                             Signalling
                         </div>
 
-<<<<<<< HEAD
-                    <div class="item">
-                        <div class="item-content">
-                            <div class="label">Subscriptions</div>
-                            <div class="value"
-                                 id="status-subscriptions"><?=ake($this->status['stats'], 'subscriptions');?></div>
-=======
                         <div class="item">
                             <div class="item-content">
                                 <div class="label">Subscriptions</div>
@@ -254,15 +196,8 @@
                                     <?=$this->status['stats']['subscriptions'];?>
                                 </div>
                             </div>
->>>>>>> e9732c75
-                        </div>
-
-<<<<<<< HEAD
-                    <div class="item">
-                        <div class="item-content">
-                            <div class="label">Events</div>
-                            <div class="value" id="status-events"><?=ake($this->status['stats'], 'events');?></div>
-=======
+                        </div>
+
                         <div class="item">
                             <div class="item-content">
                                 <div class="label">Events</div>
@@ -270,7 +205,6 @@
                                     <?=$this->status['stats']['events'];?>
                                 </div>
                             </div>
->>>>>>> e9732c75
                         </div>
 
                     </div>
